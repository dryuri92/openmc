cmake_minimum_required(VERSION 3.3 FATAL_ERROR)
project(openmc Fortran C CXX)

# Setup output directories
set(CMAKE_ARCHIVE_OUTPUT_DIRECTORY ${CMAKE_BINARY_DIR}/lib)
set(CMAKE_LIBRARY_OUTPUT_DIRECTORY ${CMAKE_BINARY_DIR}/lib)
set(CMAKE_RUNTIME_OUTPUT_DIRECTORY ${CMAKE_BINARY_DIR}/bin)

# Set module path
set(CMAKE_MODULE_PATH ${CMAKE_CURRENT_SOURCE_DIR}/cmake/Modules)

#===============================================================================
# Command line options
#===============================================================================

option(openmp   "Enable shared-memory parallelism with OpenMP"   ON)
option(profile  "Compile with profiling flags"                   OFF)
option(debug    "Compile with debug flags"                       OFF)
option(optimize "Turn on all compiler optimization flags"        OFF)
option(coverage "Compile with coverage analysis flags"           OFF)
option(mpif08   "Use Fortran 2008 MPI interface"                 OFF)
set(maxcoord 10 CACHE STRING "Maximum number of nested coordinate levels")

#===============================================================================
# MPI for distributed-memory parallelism
#===============================================================================

set(MPI_ENABLED FALSE)
if($ENV{FC} MATCHES "(mpi[^/]*|ftn)$")
  message("-- Detected MPI wrapper: $ENV{FC}")
  set(MPI_ENABLED TRUE)
endif()

# Check for Fortran 2008 MPI interface
if(MPI_ENABLED AND mpif08)
  message("-- Using Fortran 2008 MPI bindings")
endif()

#===============================================================================
# HDF5 for binary output
#===============================================================================

# Unfortunately FindHDF5.cmake will always prefer a serial HDF5 installation
# over a parallel installation if both appear on the user's PATH. To get around
# this, we check for the environment variable HDF5_ROOT and if it exists, use it
# to check whether its a parallel version.

if(NOT DEFINED HDF5_PREFER_PARALLEL)
  if(DEFINED ENV{HDF5_ROOT} AND EXISTS $ENV{HDF5_ROOT}/bin/h5pcc)
    set(HDF5_PREFER_PARALLEL TRUE)
  else()
    set(HDF5_PREFER_PARALLEL FALSE)
  endif()
endif()

find_package(HDF5 COMPONENTS HL)
if(NOT HDF5_FOUND)
  message(FATAL_ERROR "Could not find HDF5")
endif()
if(HDF5_IS_PARALLEL)
  if(NOT MPI_ENABLED)
    message(FATAL_ERROR "Parallel HDF5 must be used with MPI.")
  endif()
  message("-- Using parallel HDF5")
endif()

#===============================================================================
# Set compile/link flags based on which compiler is being used
#===============================================================================

if(openmp)
  # Requires CMake 3.1+
  find_package(OpenMP)
  if(OPENMP_FOUND)
    list(APPEND f90flags ${OpenMP_Fortran_FLAGS})
    list(APPEND cxxflags ${OpenMP_CXX_FLAGS})
    list(APPEND ldflags ${OpenMP_Fortran_FLAGS})
  endif()
endif()

set(CMAKE_POSITION_INDEPENDENT_CODE ON)

if(CMAKE_Fortran_COMPILER_ID STREQUAL GNU)
  # Make sure version is sufficient
  execute_process(COMMAND ${CMAKE_Fortran_COMPILER} -dumpversion
    OUTPUT_VARIABLE GCC_VERSION)
  if(GCC_VERSION VERSION_LESS 4.9)
    message(FATAL_ERROR "gcc version must be 4.9 or higher")
  endif()

  # GCC compiler options
  list(APPEND f90flags -cpp -std=f2008ts -fbacktrace -O2 -fstack-arrays)
  if(debug)
    list(REMOVE_ITEM f90flags -O2 -fstack-arrays)
    list(APPEND f90flags -g -Wall -Wno-unused-dummy-argument -pedantic
      -fbounds-check -ffpe-trap=invalid,overflow,underflow)
    list(APPEND ldflags -g)
  endif()
  if(profile)
    list(APPEND f90flags -pg)
    list(APPEND ldflags -pg)
  endif()
  if(optimize)
    list(REMOVE_ITEM f90flags -O2)
    list(APPEND f90flags -O3)
  endif()
  if(coverage)
    list(APPEND f90flags -coverage)
    list(APPEND ldflags -coverage)
  endif()

elseif(CMAKE_Fortran_COMPILER_ID STREQUAL Intel)
  # Intel compiler options
  list(APPEND f90flags -fpp -std08 -assume byterecl -traceback)
  if(debug)
    list(APPEND f90flags -g -warn -ftrapuv -fp-stack-check
      "-check all" -fpe0 -O0)
    list(APPEND ldflags -g)
  endif()
  if(profile)
    list(APPEND f90flags -pg)
    list(APPEND ldflags -pg)
  endif()
  if(optimize)
    list(APPEND f90flags -O3)
  endif()

elseif(CMAKE_Fortran_COMPILER_ID STREQUAL PGI)
  # PGI Fortran compiler options
  list(APPEND f90flags -Mpreprocess -Minform=inform -traceback)
  add_definitions(-DNO_F2008)
  if(debug)
    list(APPEND f90flags -g -Mbounds -Mchkptr -Mchkstk)
    list(APPEND ldflags -g)
  endif()
  if(profile)
    list(APPEND f90flags -pg)
    list(APPEND ldflags -pg)
  endif()
  if(optimize)
    list(APPEND f90flags -fast -Mipa)
  endif()

elseif(CMAKE_Fortran_COMPILER_ID STREQUAL XL)
  # IBM XL compiler options
  list(APPEND f90flags -O2)
  add_definitions(-DNO_F2008)
  if(debug)
    list(REMOVE_ITEM f90flags -O2)
    list(APPEND f90flags -g -C -qflag=i:i -u -O0)
    list(APPEND ldflags -g)
  endif()
  if(profile)
    list(APPEND f90flags -p)
    list(APPEND ldflags -p)
  endif()
  if(optimize)
    list(REMOVE_ITEM f90flags -O2)
    list(APPEND f90flags -O3)
  endif()

elseif(CMAKE_Fortran_COMPILER_ID STREQUAL Cray)
  # Cray Fortran compiler options
  list(APPEND f90flags -e Z -m 0)
  if(debug)
    list(APPEND f90flags -g -R abcnsp -O0)
    list(APPEND ldflags -g)
  endif()

endif()

if(CMAKE_C_COMPILER_ID STREQUAL GNU)
  # GCC compiler options
  list(APPEND cflags -O2)
  if(debug)
    list(REMOVE_ITEM cflags -O2)
    list(APPEND cflags -g -Wall -pedantic -fbounds-check)
  endif()
  if(profile)
    list(APPEND cflags -pg)
  endif()
  if(optimize)
    list(REMOVE_ITEM cflags -O2)
    list(APPEND cflags -O3)
  endif()
  if(coverage)
    list(APPEND cflags -coverage)
  endif()

elseif(CMAKE_C_COMPILER_ID STREQUAL Intel)
  # Intel compiler options
  if(debug)
    list(APPEND cflags -g -w3 -ftrapuv -fp-stack-check -O0)
  endif()
  if(profile)
    list(APPEND cflags -pg)
  endif()
  if(optimize)
    list(APPEND cflags -O3)
  endif()

elseif(CMAKE_C_COMPILER_ID MATCHES Clang)
  # Clang options
  if(debug)
    list(APPEND cflags -g -O0 -ftrapv)
  endif()
  if(optimize)
    list(APPEND cflags -O3)
  endif()

endif()

list(APPEND cxxflags -std=c++14 -O2)
if(debug)
  list(REMOVE_ITEM cxxflags -O2)
  list(APPEND cxxflags -g -O0)
endif()
if(profile)
  list(APPEND cxxflags -pg)
endif()
if(optimize)
  list(REMOVE_ITEM cxxflags -O2)
  list(APPEND cxxflags -O3)
endif()

# Show flags being used
message(STATUS "Fortran flags: ${f90flags}")
message(STATUS "C flags: ${cflags}")
message(STATUS "C++ flags: ${cxxflags}")
message(STATUS "Linker flags: ${ldflags}")

#===============================================================================
# pugixml library
#===============================================================================

add_library(pugixml vendor/pugixml/pugixml.cpp)
target_include_directories(pugixml PUBLIC vendor/pugixml/)

#===============================================================================
# xtensor header-only library
#===============================================================================

add_subdirectory(vendor/xtl)
add_subdirectory(vendor/xtensor)
target_link_libraries(xtensor INTERFACE xtl)

#===============================================================================
# RPATH information
#===============================================================================

# This block of code ensures that dynamic libraries can be found via the RPATH
# whether the executable is the original one from the build directory or the
# installed one in CMAKE_INSTALL_PREFIX. Ref:
# https://gitlab.kitware.com/cmake/community/wikis/doc/cmake/RPATH-handling

# use, i.e. don't skip the full RPATH for the build tree
set(CMAKE_SKIP_BUILD_RPATH  FALSE)

# when building, don't use the install RPATH already
# (but later on when installing)
set(CMAKE_BUILD_WITH_INSTALL_RPATH FALSE)

set(CMAKE_INSTALL_RPATH "${CMAKE_INSTALL_PREFIX}/lib")

# add the automatically determined parts of the RPATH
# which point to directories outside the build tree to the install RPATH
set(CMAKE_INSTALL_RPATH_USE_LINK_PATH TRUE)

# the RPATH to be used when installing, but only if it's not a system directory
list(FIND CMAKE_PLATFORM_IMPLICIT_LINK_DIRECTORIES "${CMAKE_INSTALL_PREFIX}/lib" isSystemDir)
if("${isSystemDir}" STREQUAL "-1")
   set(CMAKE_INSTALL_RPATH "${CMAKE_INSTALL_PREFIX}/lib")
endif()

#===============================================================================
# faddeeva library
#===============================================================================

add_library(faddeeva STATIC vendor/faddeeva/Faddeeva.c)
target_compile_options(faddeeva PRIVATE ${cflags})
set_target_properties(faddeeva PROPERTIES
  C_STANDARD 99
  C_STANDARD_REQUIRED ON)

#===============================================================================
# libopenmc
#===============================================================================

add_library(libopenmc SHARED
  src/algorithm.F90
  src/bank_header.F90
  src/api.F90
  src/cmfd_data.F90
  src/cmfd_execute.F90
  src/cmfd_header.F90
  src/cmfd_input.F90
  src/cmfd_loss_operator.F90
  src/cmfd_prod_operator.F90
  src/cmfd_solver.F90
  src/constants.F90
  src/dict_header.F90
  src/eigenvalue.F90
  src/endf.F90
  src/endf_header.F90
  src/error.F90
  src/geometry.F90
  src/geometry_header.F90
  src/hdf5_interface.F90
  src/initialize.F90
  src/input_xml.F90
  src/list_header.F90
  src/material_header.F90
  src/math.F90
  src/matrix_header.F90
  src/mesh.F90
  src/mesh_header.F90
  src/message_passing.F90
  src/mgxs_data.F90
  src/mgxs_interface.F90
  src/multipole_header.F90
  src/nuclide_header.F90
  src/output.F90
  src/particle_header.F90
  src/particle_restart.F90
  src/photon_header.F90
  src/photon_physics.F90
  src/physics_common.F90
  src/physics.F90
  src/physics_mg.F90
  src/plot.F90
  src/plot_header.F90
  src/progress_header.F90
  src/pugixml/pugixml_f.F90
  src/random_lcg.F90
  src/reaction_header.F90
  src/relaxng
  src/sab_header.F90
  src/set_header.F90
  src/settings.F90
  src/simulation_header.F90
  src/simulation.F90
  src/state_point.F90
  src/stl_vector.F90
  src/string.F90
  src/summary.F90
  src/surface_header.F90
  src/timer_header.F90
  src/tracking.F90
  src/track_output.F90
  src/urr_header.F90
  src/vector_header.F90
  src/volume_calc.F90
  src/volume_header.F90
  src/xml_interface.F90
  src/tallies/tally.F90
  src/tallies/tally_derivative_header.F90
  src/tallies/tally_filter.F90
  src/tallies/tally_filter_header.F90
  src/tallies/tally_filter_azimuthal.F90
  src/tallies/tally_filter_cell.F90
  src/tallies/tally_filter_cellborn.F90
  src/tallies/tally_filter_cellfrom.F90
  src/tallies/tally_filter_delayedgroup.F90
  src/tallies/tally_filter_distribcell.F90
  src/tallies/tally_filter_energy.F90
  src/tallies/tally_filter_energyfunc.F90
  src/tallies/tally_filter_legendre.F90
  src/tallies/tally_filter_material.F90
  src/tallies/tally_filter_mesh.F90
  src/tallies/tally_filter_meshsurface.F90
  src/tallies/tally_filter_mu.F90
  src/tallies/tally_filter_particle.F90
  src/tallies/tally_filter_polar.F90
  src/tallies/tally_filter_sph_harm.F90
  src/tallies/tally_filter_sptl_legendre.F90
  src/tallies/tally_filter_surface.F90
  src/tallies/tally_filter_universe.F90
  src/tallies/tally_filter_zernike.F90
  src/tallies/tally_header.F90
  src/tallies/trigger.F90
  src/tallies/trigger_header.F90
  src/cell.cpp
  src/distribution.cpp
  src/distribution_angle.cpp
  src/distribution_energy.cpp
  src/distribution_multi.cpp
  src/distribution_spatial.cpp
  src/endf.cpp
  src/initialize.cpp
  src/finalize.cpp
  src/geometry.cpp
  src/geometry_aux.cpp
  src/hdf5_interface.cpp
  src/lattice.cpp
  src/material.cpp
  src/math_functions.cpp
  src/message_passing.cpp
  src/mgxs.cpp
  src/mgxs_interface.cpp
<<<<<<< HEAD
  src/output.cpp
=======
  src/nuclide.cpp
>>>>>>> 9096ae35
  src/particle.cpp
  src/plot.cpp
  src/position.cpp
  src/pugixml/pugixml_c.cpp
  src/random_lcg.cpp
  src/reaction.cpp
  src/reaction_product.cpp
  src/secondary_correlated.cpp
  src/secondary_kalbach.cpp
  src/secondary_nbody.cpp
  src/secondary_uncorrelated.cpp
  src/scattdata.cpp
  src/settings.cpp
  src/simulation.cpp
  src/source.cpp
  src/state_point.cpp
  src/string_functions.cpp
  src/summary.cpp
  src/surface.cpp
  src/thermal.cpp
  src/xml_interface.cpp
  src/xsdata.cpp)
set_target_properties(libopenmc PROPERTIES
  OUTPUT_NAME openmc
  LINKER_LANGUAGE Fortran)

target_include_directories(libopenmc
  PUBLIC include
  PRIVATE ${HDF5_INCLUDE_DIRS})

# The libopenmc library has both F90 and C++ so the compile flags must be set
# differently depending on the language. The $<COMPILE_LANGUAGE> generator
# expression was added in CMake 3.3
target_compile_options(libopenmc PRIVATE
  $<$<COMPILE_LANGUAGE:Fortran>:${f90flags}>
  $<$<COMPILE_LANGUAGE:CXX>:${cxxflags}>)

target_compile_definitions(libopenmc PRIVATE -DMAX_COORD=${maxcoord})
if (UNIX)
  # Used in progress_header.F90 for calling check_isatty
  target_compile_definitions(libopenmc PRIVATE -DUNIX)
endif()
if (HDF5_IS_PARALLEL)
  target_compile_definitions(libopenmc PRIVATE -DPHDF5)
endif()
if (MPI_ENABLED)
  target_compile_definitions(libopenmc PUBLIC -DOPENMC_MPI)
  if (mpif08)
    target_compile_definitions(libopenmc PRIVATE -DOPENMC_MPIF08)
  endif()
endif()

# Set git SHA1 hash as a compile definition
execute_process(COMMAND git rev-parse HEAD
                WORKING_DIRECTORY ${CMAKE_CURRENT_SOURCE_DIR}
                RESULT_VARIABLE GIT_SHA1_SUCCESS
                OUTPUT_VARIABLE GIT_SHA1
                ERROR_QUIET OUTPUT_STRIP_TRAILING_WHITESPACE)
if(GIT_SHA1_SUCCESS EQUAL 0)
  target_compile_definitions(libopenmc PRIVATE -DGIT_SHA1="${GIT_SHA1}")
endif()

# target_link_libraries treats any arguments starting with - but not -l as
# linker flags. Thus, we can pass both linker flags and libraries together.
target_link_libraries(libopenmc ${ldflags} ${HDF5_LIBRARIES} pugixml
                      faddeeva xtensor)

#===============================================================================
# openmc executable
#===============================================================================

add_executable(openmc src/main.cpp)
target_compile_options(openmc PRIVATE ${cxxflags})
target_link_libraries(openmc libopenmc)

#===============================================================================
# Python package
#===============================================================================

add_custom_command(TARGET libopenmc POST_BUILD
  COMMAND ${CMAKE_COMMAND} -E copy
  $<TARGET_FILE:libopenmc>
  ${CMAKE_CURRENT_SOURCE_DIR}/openmc/capi/$<TARGET_FILE_NAME:libopenmc>
  COMMENT "Copying libopenmc to Python module directory")

#===============================================================================
# Install executable, scripts, manpage, license
#===============================================================================

install(TARGETS openmc libopenmc
  RUNTIME DESTINATION bin
  LIBRARY DESTINATION lib
  ARCHIVE DESTINATION lib
  )
install(DIRECTORY src/relaxng DESTINATION share/openmc)
install(FILES man/man1/openmc.1 DESTINATION share/man/man1)
install(FILES LICENSE DESTINATION "share/doc/openmc" RENAME copyright)
install(DIRECTORY include/ DESTINATION include)<|MERGE_RESOLUTION|>--- conflicted
+++ resolved
@@ -397,11 +397,8 @@
   src/message_passing.cpp
   src/mgxs.cpp
   src/mgxs_interface.cpp
-<<<<<<< HEAD
+  src/nuclide.cpp
   src/output.cpp
-=======
-  src/nuclide.cpp
->>>>>>> 9096ae35
   src/particle.cpp
   src/plot.cpp
   src/position.cpp
