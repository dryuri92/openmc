//! \file simulation.h
//! \brief Variables/functions related to a running simulation

#ifndef OPENMC_SIMULATION_H
#define OPENMC_SIMULATION_H

#include <cstdint>
#include <vector>

namespace openmc {

//==============================================================================
// Global variables
//==============================================================================

extern "C" int openmc_current_batch;
extern "C" int openmc_current_gen;
extern "C" int64_t openmc_current_work;
extern "C" int openmc_n_lost_particles;
<<<<<<< HEAD
extern "C" bool openmc_trace;
=======
extern "C" int openmc_total_gen;

extern std::vector<int64_t> work_index;
>>>>>>> 9096ae35

#pragma omp threadprivate(openmc_current_work, openmc_trace)

//==============================================================================
// Functions
//==============================================================================

//! Initialize simulation
extern "C" void openmc_simulation_init_c();

//! Determine number of particles to transport per process
void calculate_work();

} // namespace openmc

#endif // OPENMC_SIMULATION_H<|MERGE_RESOLUTION|>--- conflicted
+++ resolved
@@ -17,13 +17,10 @@
 extern "C" int openmc_current_gen;
 extern "C" int64_t openmc_current_work;
 extern "C" int openmc_n_lost_particles;
-<<<<<<< HEAD
+extern "C" int openmc_total_gen;
 extern "C" bool openmc_trace;
-=======
-extern "C" int openmc_total_gen;
 
 extern std::vector<int64_t> work_index;
->>>>>>> 9096ae35
 
 #pragma omp threadprivate(openmc_current_work, openmc_trace)
 
