--- conflicted
+++ resolved
@@ -24,13 +24,10 @@
 Restart a previous run from a state point or a particle restart file named
 \fIbinaryFile\fP.
 .TP
-<<<<<<< HEAD
+.BI \-s " N" "\fR,\fP \-\-threads" " N"
+Use \fIN\fP OpenMP threads.
 .B "\-t\fR, \fP\-\-track"
 Write tracks for all particles.
-=======
-.BI \-s " N" "\fR,\fP \-\-threads" " N"
-Use \fIN\fP OpenMP threads.
->>>>>>> c71ef57d
 .TP
 .B "\-v\fR, \fP\-\-version"
 Show version information.
