module input_xml

  use cmfd_input,      only: configure_cmfd 
  use constants
  use datatypes,       only: dict_add_key, dict_has_key, dict_get_key
  use error,           only: fatal_error, warning
  use geometry_header, only: Cell, Surface, Lattice
  use global
  use mesh_header,     only: StructuredMesh
  use output,          only: write_message
  use plot_header
  use random_lcg,      only: prn
  use string,          only: lower_case, to_str, str_to_int, str_to_real, &
                             split_string, starts_with, ends_with
  use tally_header,    only: TallyObject

  implicit none

  type(DictionaryII), pointer :: &  ! used to count how many cells each
       cells_in_univ_dict => null() ! universe contains

contains

!===============================================================================
! READ_INPUT_XML calls each of the separate subroutines for reading settings,
! geometry, materials, and tallies.
!===============================================================================

  subroutine read_input_xml()

    call read_settings_xml()
    call read_cross_sections_xml()
    call read_geometry_xml()
    call read_materials_xml()
    call read_tallies_xml()
    if (cmfd_run) call configure_cmfd()

  end subroutine read_input_xml

!===============================================================================
! READ_SETTINGS_XML reads data from a settings.xml file and parses it, checking
! for errors and placing properly-formatted data in the right data structures
!===============================================================================

  subroutine read_settings_xml()

    use xml_data_settings_t

    integer :: i ! loop index
    integer :: n
    integer :: coeffs_reqd
    logical :: file_exists
    character(MAX_FILE_LEN) :: env_variable
    character(MAX_WORD_LEN) :: type
    character(MAX_LINE_LEN) :: filename

    ! Display output message
    message = "Reading settings XML file..."
    call write_message(5)

    ! Check if settings.xml exists
    filename = trim(path_input) // "settings.xml"
    inquire(FILE=filename, EXIST=file_exists)
    if (.not. file_exists) then
       message = "Settings XML file '" // trim(filename) // "' does not exist!"
       call fatal_error()
    end if

    ! Initialize XML scalar variables
    cross_sections_ = ""
    verbosity_ = 0
    energy_grid_ = "union"
    seed_ = 0_8
    no_reduce_ = ""
    source_ % file = ''
    source_ % space % type = ''
    source_ % angle % type = ''
    source_ % energy % type = ''

    ! Parse settings.xml file
    call read_xml_file_settings_t(filename)

    ! Find cross_sections.xml file -- the first place to look is the
    ! settings.xml file. If no file is found there, then we check the
    ! CROSS_SECTIONS environment variable

    if (len_trim(cross_sections_) == 0) then
       ! No cross_sections.xml file specified in settings.xml, check environment
       ! variable
       call get_environment_variable("CROSS_SECTIONS", env_variable)
       if (len_trim(env_variable) == 0) then
          message = "No cross_sections.xml file was specified in settings.xml &
               &or in the CROSS_SECTIONS environment variable."
          call fatal_error()
       else
          path_cross_sections = trim(env_variable)
       end if
    else
       path_cross_sections = trim(cross_sections_)
    end if

    ! Make sure that either criticality or fixed source was specified
    if (criticality_ % batches == 0 .and. fixed_source_ % batches == 0) then
       message = "Number of batches on <criticality> or <fixed_source> " &
            // "tag was zero."
       call fatal_error()
    end if

    ! Criticality information
    if (criticality_ % batches > 0) then
       ! Set run mode
       if (run_mode == NONE) run_mode = MODE_CRITICALITY

       ! Check number of particles
       if (len_trim(criticality_ % particles) == 0) then
          message = "Need to specify number of particles per cycles."
          call fatal_error()
       end if

       ! If the number of particles was specified as a command-line argument, we
       ! don't set it here
       if (n_particles == 0) n_particles = str_to_int(criticality_ % particles)

       ! Copy batch and generation information
       n_batches     = criticality_ % batches
       n_inactive    = criticality_ % inactive
       n_active      = n_batches - n_inactive
       gen_per_batch = criticality_ % generations_per_batch

       ! Allocate array for batch keff and entropy
       allocate(k_batch(n_batches))
       allocate(entropy(n_batches))
    end if

    ! Fixed source calculation information
    if (fixed_source_ % batches > 0) then
       ! Set run mode
       if (run_mode == NONE) run_mode = MODE_FIXEDSOURCE

       ! Check number of particles
       if (len_trim(fixed_source_ % particles) == 0) then
          message = "Need to specify number of particles per cycles."
          call fatal_error()
       end if

       ! If the number of particles was specified as a command-line argument, we
       ! don't set it here
       if (n_particles == 0) n_particles = str_to_int(fixed_source_ % particles)

       ! Copy batch information
       n_batches     = fixed_source_ % batches
       n_active      = fixed_source_ % batches
       n_inactive    = 0
       gen_per_batch = 1
    end if

    ! Check number of active batches
    if (n_active <= 0) then
       message = "Number of active batches must be greater than 0."
       call fatal_error()
    end if

    ! Turn on tallies if no inactive batches
    if (n_inactive == 0) tallies_on = .true.

    ! Copy random number seed if specified
    if (seed_ > 0) seed = seed_

    ! Energy grid methods
    select case (energy_grid_)
    case ('nuclide')
       grid_method = GRID_NUCLIDE
    case ('union')
       grid_method = GRID_UNION
    case ('lethargy')
       message = "Lethargy mapped energy grid not yet supported."
       call fatal_error()
    case default
       message = "Unknown energy grid method: " // energy_grid_
       call fatal_error()
    end select

    ! Verbosity
    if (verbosity_ > 0) verbosity = verbosity_

<<<<<<< HEAD
    if (len(source_ % type) > 0) then
       ! Determine external source type
       type = source_ % type
       call lower_case(type)
       select case (type)
       case ('box')
          external_source % type = SRC_BOX
          coeffs_reqd = 6
       case ('point')
          external_source % type = SRC_POINT
          coeffs_reqd = 3
       case ('file')
          external_source % type = SRC_FILE
          external_source % path = trim(source_ % path)
       case default
          message = "Invalid source type: " // trim(source_ % type)
=======
    ! ==========================================================================
    ! EXTERNAL SOURCE

    if (source_ % file /= '') then
       ! Copy path of source file
       path_source = source_ % file
       
       ! Check if source file exists
       inquire(FILE=path_source, EXIST=file_exists)
       if (.not. file_exists) then
          message = "Binary source file '" // trim(path_source) // &
               "' does not exist!"
>>>>>>> 4655a502
          call fatal_error()
       end if

    else
       ! Spatial distribution for external source
       if (source_ % space % type /= '') then
          ! Read type of spatial distribution
          type = source_ % space % type
          call lower_case(type)
          select case (type)
          case ('box')
             external_source % type_space = SRC_SPACE_BOX
             coeffs_reqd = 6
          case ('point')
             external_source % type_space = SRC_SPACE_POINT
             coeffs_reqd = 3
          case default
             message = "Invalid spatial distribution for external source: " &
                  // trim(source_ % space % type)
             call fatal_error()
          end select

          ! Determine number of parameters specified
          if (associated(source_ % space % parameters)) then
             n = size(source_ % space % parameters)
          else
             n = 0
          end if

          ! Read parameters for spatial distribution
          if (n < coeffs_reqd) then
             message = "Not enough parameters specified for spatial " &
                  // "distribution of external source."
             call fatal_error()
          elseif (n > coeffs_reqd) then
             message = "Too many parameters specified for spatial " &
                  // "distribution of external source."
             call fatal_error()
          elseif (n > 0) then
             allocate(external_source % params_space(n))
             external_source % params_space = source_ % space % parameters
          end if
       else
          message = "No spatial distribution specified for external source!"
          call fatal_error()
       end if

       ! Determine external source angular distribution
       if (source_ % angle % type /= '') then
          ! Read type of angular distribution
          type = source_ % angle % type
          call lower_case(type)
          select case (type)
          case ('isotropic')
             external_source % type_angle = SRC_ANGLE_ISOTROPIC
             coeffs_reqd = 0
          case ('monodirectional')
             external_source % type_angle = SRC_ANGLE_MONO
             coeffs_reqd = 3
          case ('tabular')
             external_source % type_angle = SRC_ANGLE_TABULAR
          case default
             message = "Invalid angular distribution for external source: " &
                  // trim(source_ % angle % type)
             call fatal_error()
          end select

          ! Determine number of parameters specified
          if (associated(source_ % angle % parameters)) then
             n = size(source_ % angle % parameters)
          else
             n = 0
          end if

          ! Read parameters for angle distribution
          if (n < coeffs_reqd) then
             message = "Not enough parameters specified for angle " &
                  // "distribution of external source."
             call fatal_error()
          elseif (n > coeffs_reqd) then
             message = "Too many parameters specified for angle " &
                  // "distribution of external source."
             call fatal_error()
          elseif (n > 0) then
             allocate(external_source % params_angle(n))
             external_source % params_angle = source_ % angle % parameters
          end if
       else
          ! Set default angular distribution isotropic
          external_source % type_angle  = SRC_ANGLE_ISOTROPIC
       end if

       ! Determine external source energy distribution
       if (source_ % energy % type /= '') then
          ! Read type of energy distribution
          type = source_ % energy % type
          call lower_case(type)
          select case (type)
          case ('monoenergetic')
             external_source % type_energy = SRC_ENERGY_MONO
             coeffs_reqd = 1
          case ('maxwell')
             external_source % type_energy = SRC_ENERGY_MAXWELL
             coeffs_reqd = 1
          case ('watt')
             external_source % type_energy = SRC_ENERGY_WATT
             coeffs_reqd = 2
          case ('tabular')
             external_source % type_energy = SRC_ENERGY_TABULAR
          case default
             message = "Invalid energy distribution for external source: " &
                  // trim(source_ % energy % type)
             call fatal_error()
          end select

          ! Determine number of parameters specified
          if (associated(source_ % energy % parameters)) then
             n = size(source_ % energy % parameters)
          else
             n = 0
          end if

          ! Read parameters for energy distribution
          if (n < coeffs_reqd) then
             message = "Not enough parameters specified for energy " &
                  // "distribution of external source."
             call fatal_error()
          elseif (n > coeffs_reqd) then
             message = "Too many parameters specified for energy " &
                  // "distribution of external source."
             call fatal_error()
          elseif (n > 0) then
             allocate(external_source % params_energy(n))
             external_source % params_energy = source_ % energy % parameters
          end if
       else
          ! Set default energy distribution to Watt fission spectrum
          external_source % type_energy = SRC_ENERGY_WATT
          allocate(external_source % params_energy(2))
          external_source % params_energy = (/ 0.988_8, 2.249_8 /)
       end if
    end if

    ! Survival biasing
    if (trim(survival_) == 'on') survival_biasing = .true.

    ! Probability tables
    if (ptables_ == 'off') urr_ptables_on = .false.

    ! Cutoffs
    if (size(cutoff_) > 0) then
       weight_cutoff = cutoff_(1) % weight
       weight_survive = cutoff_(1) % weight_avg
    end if

    ! Particle trace
    if (associated(trace_)) then
       trace_batch    = trace_(1)
       trace_gen      = trace_(2)
       trace_particle = trace_(3)
    end if

    ! Shannon Entropy mesh
    if (size(entropy_) > 0) then
       ! Check to make sure enough values were supplied
       if (size(entropy_(1) % lower_left) /= 3) then
          message = "Need to specify (x,y,z) coordinates of lower-left corner &
               &of Shannon entropy mesh."
       elseif (size(entropy_(1) % upper_right) /= 3) then
          message = "Need to specify (x,y,z) coordinates of upper-right corner &
               &of Shannon entropy mesh."
       end if

       ! Allocate mesh object and coordinates on mesh
       allocate(entropy_mesh)
       allocate(entropy_mesh % lower_left(3))
       allocate(entropy_mesh % upper_right(3))

       ! Copy values
       entropy_mesh % lower_left  = entropy_(1) % lower_left
       entropy_mesh % upper_right = entropy_(1) % upper_right

       ! Check on values provided
       if (.not. all(entropy_mesh % upper_right > entropy_mesh % lower_left)) then
          message = "Upper-right coordinate must be greater than lower-left &
               &coordinate for Shannon entropy mesh."
          call fatal_error()
       end if

       ! Check if dimensions were specified -- if not, they will be calculated
       ! automatically upon first entry into shannon_entropy

       if (associated(entropy_(1) % dimension)) then
          ! If so, make sure proper number of values were given
          if (size(entropy_(1) % dimension) /= 3) then
             message = "Dimension of entropy mesh must be given as three &
                  &integers."
             call fatal_error()
          end if

          ! Allocate dimensions
          entropy_mesh % n_dimension = 3
          allocate(entropy_mesh % dimension(3))

          ! Copy dimensions
          entropy_mesh % dimension = entropy_(1) % dimension
       end if

       ! Turn on Shannon entropy calculation
       entropy_on = .true.
    end if

    ! Uniform fission source weighting mesh
    if (size(uniform_fs_) > 0) then
       ! Check to make sure enough values were supplied
       if (size(uniform_fs_(1) % lower_left) /= 3) then
          message = "Need to specify (x,y,z) coordinates of lower-left corner &
               &of UFS mesh."
       elseif (size(uniform_fs_(1) % upper_right) /= 3) then
          message = "Need to specify (x,y,z) coordinates of upper-right corner &
               &of UFS mesh."
       elseif (size(uniform_fs_(1) % dimension) /= 3) then
          message = "Dimension of UFS mesh must be given as three &
               &integers."
          call fatal_error()
       end if

       ! Allocate mesh object and coordinates on mesh
       allocate(ufs_mesh)
       allocate(ufs_mesh % lower_left(3))
       allocate(ufs_mesh % upper_right(3))
       allocate(ufs_mesh % width(3))

       ! Allocate dimensions
       ufs_mesh % n_dimension = 3
       allocate(ufs_mesh % dimension(3))

       ! Copy dimensions
       ufs_mesh % dimension = uniform_fs_(1) % dimension

       ! Copy values
       ufs_mesh % lower_left  = uniform_fs_(1) % lower_left
       ufs_mesh % upper_right = uniform_fs_(1) % upper_right

       ! Check on values provided
       if (.not. all(ufs_mesh % upper_right > ufs_mesh % lower_left)) then
          message = "Upper-right coordinate must be greater than lower-left &
               &coordinate for UFS mesh."
          call fatal_error()
       end if

       ! Calculate width
       ufs_mesh % width = (ufs_mesh % upper_right - &
            ufs_mesh % lower_left) / ufs_mesh % dimension

       ! Calculate volume fraction of each cell
       ufs_mesh % volume_frac = ONE/real(product(ufs_mesh % dimension),8)

       ! Turn on uniform fission source weighting
       ufs = .true.

       ! Allocate source_frac
       allocate(source_frac(1, ufs_mesh % dimension(1), &
            ufs_mesh % dimension(2), ufs_mesh % dimension(3)))
    end if

    ! Check if the user has specified to write state points
    if (size(state_point_) > 0) then
       ! Determine number of batches at which to store state points
       n_state_points = size(state_point_(1) % batches)

       if (n_state_points > 0) then
          ! User gave specific batches to write state points
          allocate(statepoint_batch(n_state_points))
          statepoint_batch = state_point_(1) % batches

       elseif (state_point_(1) % interval /= 0) then
          ! User gave an interval for writing state points
          n_state_points = n_batches / state_point_(1) % interval
          allocate(statepoint_batch(n_state_points))
          statepoint_batch = (/ (state_point_(1) % interval * i, i = 1, &
               n_state_points) /)
       else
          ! If neither were specified, write state point at last batch
          n_state_points = 1
          allocate(statepoint_batch(n_state_points))
          statepoint_batch(1) = n_batches
       end if

       ! Check if the user has specified to write binary source file
       if (trim(state_point_(1) % source_separate) == 'on') &
            source_separate = .true.
    else
       ! If no <state_point> tag was present, by default write state point at
       ! last batch only
       n_state_points = 1
       allocate(statepoint_batch(n_state_points))
       statepoint_batch(1) = n_batches
    end if

    ! Check if the user has specified to not reduce tallies at the end of every
    ! batch
    if (trim(no_reduce_) == 'on') reduce_tallies = .false.

    ! Check if the user has specified to use confidence intervals for
    ! uncertainties rather than standard deviations
    if (trim(confidence_intervals_) == 'on') confidence_intervals = .true.

    ! Check for output options
    if (associated(output_)) then
       do i = 1, size(output_)
          call lower_case(output_(i))
          select case (output_(i))
          case ('summary')
             output_summary = .true.
          case ('cross_sections')
             output_xs = .true.
          case ('tallies')
             output_tallies = .true.
          end select
       end do
    end if
<<<<<<< HEAD
       
    ! check for cmfd run
    if (run_cmfd_) cmfd_run = .true.
=======
>>>>>>> 4655a502

  end subroutine read_settings_xml

!===============================================================================
! READ_GEOMETRY_XML reads data from a geometry.xml file and parses it, checking
! for errors and placing properly-formatted data in the right data structures
!===============================================================================

  subroutine read_geometry_xml()

    use xml_data_geometry_t

    integer :: i, j, k
    integer :: n
    integer :: n_x, n_y
    integer :: universe_num
    integer :: n_cells_in_univ
    integer :: coeffs_reqd
    real(8) :: phi, theta, psi
    logical :: file_exists
    character(MAX_LINE_LEN) :: filename
    character(MAX_WORD_LEN) :: word
    type(Cell),    pointer :: c => null()
    type(Surface), pointer :: s => null()
    type(Lattice), pointer :: l => null()

    ! Display output message
    message = "Reading geometry XML file..."
    call write_message(5)

    ! ==========================================================================
    ! READ CELLS FROM GEOMETRY.XML

    ! Check if geometry.xml exists
    filename = trim(path_input) // "geometry.xml"
    inquire(FILE=filename, EXIST=file_exists)
    if (.not. file_exists) then
       message = "Geometry XML file '" // trim(filename) // "' does not exist!"
       call fatal_error()
    end if

    ! Parse geometry.xml file
    call read_xml_file_geometry_t(filename)

    ! Get number of <cell> tags
    n_cells = size(cell_)

    ! Check for no cells
    if (n_cells == 0) then
       message = "No cells found in geometry.xml!"
       call fatal_error()
    end if

    ! Allocate cells array
    allocate(cells(n_cells))

    n_universes = 0
    do i = 1, n_cells
       c => cells(i)
       
       ! Copy data into cells
       c % id       = cell_(i) % id
       c % universe = cell_(i) % universe
       c % fill     = cell_(i) % fill

       ! Read material
       word = cell_(i) % material
       call lower_case(word)
       select case(word)
       case ('void')
          c % material = MATERIAL_VOID

       case ('')
          ! This case is called if no material was specified
          c % material = 0

       case default
          c % material = int(str_to_int(word), 4)

          ! Check for error
          if (c % material == ERROR_INT) then
             message = "Invalid material specified on cell " // to_str(c % id)
             call fatal_error()
          end if
       end select

       ! Check to make sure that either material or fill was specified
       if (c % material == NONE .and. c % fill == NONE) then
          message = "Neither material nor fill was specified for cell " // & 
               trim(to_str(c % id))
          call fatal_error()
       end if

       ! Check to make sure that both material and fill haven't been
       ! specified simultaneously
       if (c % material /= NONE .and. c % fill /= NONE) then
          message = "Cannot specify material and fill simultaneously"
          call fatal_error()
       end if

       ! Check to make sure that surfaces were specified
       if (.not. associated(cell_(i) % surfaces)) then
          message = "No surfaces specified for cell " // &
               trim(to_str(c % id))
          call fatal_error()
       end if

       ! Allocate array for surfaces and copy
       n = size(cell_(i) % surfaces)
       c % n_surfaces = n
       allocate(c % surfaces(n))
       c % surfaces = cell_(i) % surfaces

       ! Rotation matrix
       if (associated(cell_(i) % rotation)) then
          ! Rotations can only be applied to cells that are being filled with
          ! another universe
          if (c % fill == NONE) then
             message = "Cannot apply a rotation to cell " // trim(to_str(&
                  c % id)) // " because it is not filled with another universe"
             call fatal_error()
          end if

          ! Read number of rotation parameters
          n = size(cell_(i) % rotation)
          if (n /= 3) then
             message = "Incorrect number of rotation parameters on cell " // &
                  to_str(c % id)
             call fatal_error()
          end if

          ! Copy rotation angles in x,y,z directions
          phi   = -cell_(i) % rotation(1) * PI/180.0
          theta = -cell_(i) % rotation(2) * PI/180.0
          psi   = -cell_(i) % rotation(3) * PI/180.0
          
          ! Calculate rotation matrix based on angles given
          allocate(c % rotation(3,3))
          c % rotation = reshape((/ &
               cos(theta)*cos(psi), cos(theta)*sin(psi), -sin(theta), &
               -cos(phi)*sin(psi) + sin(phi)*sin(theta)*cos(psi), &
               cos(phi)*cos(psi) + sin(phi)*sin(theta)*sin(psi), &
               sin(phi)*cos(theta), &
               sin(phi)*sin(psi) + cos(phi)*sin(theta)*cos(psi), &
               -sin(phi)*cos(psi) + cos(phi)*sin(theta)*sin(psi), &
               cos(phi)*cos(theta) /), (/ 3,3 /))
       end if

       ! Translation vector
       if (associated(cell_(i) % translation)) then
          ! Translations can only be applied to cells that are being filled with
          ! another universe
          if (c % fill == NONE) then
             message = "Cannot apply a translation to cell " // trim(to_str(&
                  c % id)) // " because it is not filled with another universe"
             call fatal_error()
          end if

          ! Read number of translation parameters
          n = size(cell_(i) % translation)
          if (n /= 3) then
             message = "Incorrect number of translation parameters on cell " &
                  // to_str(c % id)
             call fatal_error()
          end if

          ! Copy translation vector
          allocate(c % translation(3))
          c % translation = cell_(i) % translation
       end if

       ! Add cell to dictionary
       call dict_add_key(cell_dict, c % id, i)

       ! For cells, we also need to check if there's a new universe --
       ! also for every cell add 1 to the count of cells for the
       ! specified universe
       universe_num = cell_(i) % universe
       if (.not. dict_has_key(cells_in_univ_dict, universe_num)) then
          n_universes = n_universes + 1
          n_cells_in_univ = 1
          call dict_add_key(universe_dict, universe_num, n_universes)
       else
          n_cells_in_univ = 1 + dict_get_key(cells_in_univ_dict, universe_num)
       end if
       call dict_add_key(cells_in_univ_dict, universe_num, n_cells_in_univ)

    end do

    ! ==========================================================================
    ! READ SURFACES FROM GEOMETRY.XML

    ! Get number of <surface> tags
    n_surfaces = size(surface_)

    ! Check for no surfaces
    if (n_surfaces == 0) then
       message = "No surfaces found in geometry.xml!"
       call fatal_error()
    end if

    ! Allocate cells array
    allocate(surfaces(n_surfaces))

    do i = 1, n_surfaces
       s => surfaces(i)
       
       ! Copy data into cells
       s % id = surface_(i) % id

       ! Copy and interpret surface type
       word = surface_(i) % type
       call lower_case(word)
       select case(trim(word))
       case ('x-plane')
          s % type = SURF_PX
          coeffs_reqd  = 1
       case ('y-plane')
          s % type = SURF_PY
          coeffs_reqd  = 1
       case ('z-plane')
          s % type = SURF_PZ
          coeffs_reqd  = 1
       case ('plane')
          s % type = SURF_PLANE
          coeffs_reqd  = 4
       case ('x-cylinder')
          s % type = SURF_CYL_X
          coeffs_reqd  = 3
       case ('y-cylinder')
          s % type = SURF_CYL_Y
          coeffs_reqd  = 3
       case ('z-cylinder')
          s % type = SURF_CYL_Z
          coeffs_reqd  = 3
       case ('sphere')
          s % type = SURF_SPHERE
          coeffs_reqd  = 4
       case ('box-x')
          s % type = SURF_BOX_X
          coeffs_reqd  = 4
       case ('box-y')
          s % type = SURF_BOX_Y
          coeffs_reqd  = 4
       case ('box-z')
          s % type = SURF_BOX_Z
          coeffs_reqd  = 4
       case ('box') 
          s % type = SURF_BOX
          coeffs_reqd  = 6
       case ('quadratic')
          s % type = SURF_GQ
          coeffs_reqd  = 10
       case default
          message = "Invalid surface type: " // trim(surface_(i) % type)
          call fatal_error()
       end select

       ! Check to make sure that the proper number of coefficients
       ! have been specified for the given type of surface. Then copy
       ! surface coordinates.

       n = size(surface_(i) % coeffs)
       if (n < coeffs_reqd) then
          message = "Not enough coefficients specified for surface: " // & 
               trim(to_str(s % id))
          call fatal_error()
       elseif (n > coeffs_reqd) then
          message = "Too many coefficients specified for surface: " // &
               trim(to_str(s % id))
          call fatal_error()
       else
          allocate(s % coeffs(n))
          s % coeffs = surface_(i) % coeffs
       end if

       ! Boundary conditions
       word = surface_(i) % boundary
       call lower_case(word)
       select case (trim(word))
       case ('transmission', 'transmit', '')
          s % bc = BC_TRANSMIT
       case ('vacuum')
          s % bc = BC_VACUUM
       case ('reflective', 'reflect', 'reflecting')
          s % bc = BC_REFLECT
       case ('periodic')
          s % bc = BC_PERIODIC
       case default
          message = "Unknown boundary condition '" // trim(word) // &
               "' specified on surface " // trim(to_str(s % id))
          call fatal_error()
       end select

       ! Add surface to dictionary
       call dict_add_key(surface_dict, s % id, i)

    end do

    ! ==========================================================================
    ! READ LATTICES FROM GEOMETRY.XML

    ! Allocate lattices array
    n_lattices = size(lattice_)
    allocate(lattices(n_lattices))

    do i = 1, n_lattices
       l => lattices(i)

       ! ID of lattice
       l % id = lattice_(i) % id

       ! Read lattice type
       word = lattice_(i) % type
       call lower_case(word)
       select case (trim(word))
       case ('rect', 'rectangle', 'rectangular')
          l % type = LATTICE_RECT
       case ('hex', 'hexagon', 'hexagonal')
          l % type = LATTICE_HEX
       case default
          message = "Invalid lattice type: " // trim(lattice_(i) % type)
          call fatal_error()
       end select

       ! Read number of lattice cells in each dimension
       n = size(lattice_(i) % dimension)
       if (n /= 2 .and. n /= 3) then
          message = "Lattice must be two or three dimensions."
          call fatal_error()
       end if
       n_x = lattice_(i) % dimension(1)
       n_y = lattice_(i) % dimension(2)
       l % n_x = n_x
       l % n_y = n_y

       ! Read lattice lower-left location
       if (size(lattice_(i) % dimension) /= size(lattice_(i) % lower_left)) then
          message = "Number of entries on <lower_left> must be the same as " // &
               "the number of entries on <dimension>."
          call fatal_error()
       end if
       l % x0 = lattice_(i) % lower_left(1)
       l % y0 = lattice_(i) % lower_left(2)

       ! Read lattice widths
       if (size(lattice_(i) % width) /= size(lattice_(i) % lower_left)) then
          message = "Number of entries on <width> must be the same as " // &
               "the number of entries on <lower_left>."
          call fatal_error()
       end if
       l % width_x = lattice_(i) % width(1)
       l % width_y = lattice_(i) % width(2)

       ! Read universes
       allocate(l % element(n_x, n_y))
       do k = 0, n_y - 1
          do j = 1, n_x
             l % element(j, n_y - k) = lattice_(i) % universes(j + k*n_x)
          end do
       end do

       ! Add lattice to dictionary
       call dict_add_key(lattice_dict, l % id, i)

    end do

  end subroutine read_geometry_xml

!===============================================================================
! READ_MATERIAL_XML reads data from a materials.xml file and parses it, checking
! for errors and placing properly-formatted data in the right data structures
!===============================================================================

  subroutine read_materials_xml

    use xml_data_materials_t

    integer :: i             ! loop index for materials
    integer :: j             ! loop index for nuclides
    integer :: n             ! number of nuclides
    integer :: index_list    ! index in xs_listings array
    integer :: index_nuclide ! index in nuclides
    integer :: index_sab     ! index in sab_tables
    real(8) :: val           ! value entered for density
    logical :: file_exists   ! does materials.xml exist?
    logical :: sum_density   ! density is taken to be sum of nuclide densities
    character(12) :: name       ! name of isotope, e.g. 92235.03c
    character(12) :: alias      ! alias of nuclide, e.g. U-235.03c
    character(MAX_WORD_LEN) :: units    ! units on density
    character(MAX_LINE_LEN) :: filename ! absolute path to materials.xml
    type(Material),    pointer :: mat => null()
    type(nuclide_xml), pointer :: nuc => null()
    type(sab_xml),     pointer :: sab => null()

    ! Display output message
    message = "Reading materials XML file..."
    call write_message(5)

    ! Check is materials.xml exists
    filename = trim(path_input) // "materials.xml"
    inquire(FILE=filename, EXIST=file_exists)
    if (.not. file_exists) then
       message = "Material XML file '" // trim(filename) // "' does not exist!"
       call fatal_error()
    end if

    ! Initialize default cross section variable
    default_xs_ = ""
    
    ! Parse materials.xml file
    call read_xml_file_materials_t(filename)

    ! Copy default cross section if present
    default_xs = default_xs_

    ! Allocate cells array
    n_materials = size(material_)
    allocate(materials(n_materials))

    ! Initialize count for number of nuclides/S(a,b) tables
    index_nuclide = 0
    index_sab = 0

    do i = 1, n_materials
       mat => materials(i)

       ! Copy material id
       mat % id = material_(i) % id

       ! =======================================================================
       ! READ AND PARSE <density> TAG

       ! Copy value and units
       val   = material_(i) % density % value
       units = material_(i) % density % units

       if (units == 'sum') then
          ! If the user gave the units as 'sum', then the total density of the
          ! material is taken to be the sum of the atom fractions listed on the
          ! nuclides

          sum_density = .true.

       else
          ! Check for erroneous density
          sum_density = .false.
          if (val <= ZERO) then
             message = "Need to specify a positive density on material " // &
                  trim(to_str(mat % id)) // "."
             call fatal_error()
          end if

          ! Adjust material density based on specified units
          call lower_case(units)
          select case(trim(units))
          case ('g/cc', 'g/cm3')
             mat % density = -val
          case ('kg/m3')
             mat % density = -0.001 * val
          case ('atom/b-cm')
             mat % density = val
          case ('atom/cm3', 'atom/cc')
             mat % density = 1.0e-24 * val
          case default
             message = "Unkwown units '" // trim(material_(i) % density % units) &
                  // "' specified on material " // trim(to_str(mat % id))
             call fatal_error()
          end select
       end if
       
       ! =======================================================================
       ! READ AND PARSE <nuclide> TAGS

       ! Check to ensure material has at least one nuclide
       if (.not. associated(material_(i) % nuclides)) then
          message = "No nuclides specified on material " // &
               trim(to_str(mat % id))
          call fatal_error()
       end if

       ! allocate arrays in Material object
       n = size(material_(i) % nuclides)
       mat % n_nuclides = n
       allocate(mat % names(n))
       allocate(mat % nuclide(n))
       allocate(mat % atom_density(n))

       do j = 1, mat % n_nuclides
          ! Combine nuclide identifier and cross section and copy into names
          nuc => material_(i) % nuclides(j)

          ! Check for empty name on nuclide
          if (len_trim(nuc % name) == 0) then
             message = "No name specified on nuclide in material " // &
                  trim(to_str(mat % id))
             call fatal_error()
          end if

          ! Check for cross section
          if (len_trim(nuc % xs) == 0) then
             if (default_xs == '') then
                message = "No cross section specified for nuclide in material " &
                     // trim(to_str(mat % id))
                call fatal_error()
             else
                nuc % xs = default_xs
             end if
          end if

          ! copy full name
          name = trim(nuc % name) // "." // trim(nuc % xs)
          mat % names(j) = name

          ! Check that this nuclide is listed in the cross_sections.xml file
          if (.not. dict_has_key(xs_listing_dict, name)) then
             message = "Could not find nuclide " // trim(name) // &
                  " in cross_sections.xml file!"
             call fatal_error()
          end if

          ! Check to make sure cross-section is continuous energy neutron table
          n = len_trim(name)
          if (name(n:n) /= 'c') then
             message = "Cross-section table " // trim(name) // & 
                  " is not a continuous-energy neutron table."
             call fatal_error()
          end if

          ! Find xs_listing and set the name/alias according to the listing
          index_list = dict_get_key(xs_listing_dict, name)
          name       = xs_listings(index_list) % name
          alias      = xs_listings(index_list) % alias

          ! If this nuclide hasn't been encountered yet, we need to add its name
          ! and alias to the nuclide_dict
          if (.not. dict_has_key(nuclide_dict, name)) then
             index_nuclide    = index_nuclide + 1
             mat % nuclide(j) = index_nuclide

             call dict_add_key(nuclide_dict, name,  index_nuclide)
             call dict_add_key(nuclide_dict, alias, index_nuclide)
          else
             mat % nuclide(j) = dict_get_key(nuclide_dict, name)
          end if

          ! Check if no atom/weight percents were specified or if both atom and
          ! weight percents were specified
          if (nuc % ao == ZERO .and. nuc % wo == ZERO) then
             message = "No atom or weight percent specified for nuclide " // &
                  trim(name)
             call fatal_error()
          elseif (nuc % ao /= ZERO .and. nuc % wo /= ZERO) then
             message = "Cannot specify both atom and weight percents for a &
                  &nuclide: " // trim(name)
             call fatal_error()
          end if

          ! Copy atom/weight percents
          if (nuc % ao /= ZERO) then
             mat % atom_density(j) = nuc % ao
          else
             mat % atom_density(j) = -nuc % wo
          end if
       end do

       ! Check to make sure either all atom percents or all weight percents are
       ! given
       if (.not. (all(mat % atom_density > ZERO) .or. & 
            all(mat % atom_density < ZERO))) then
          message = "Cannot mix atom and weight percents in material " // &
               to_str(mat % id)
          call fatal_error()
       end if

       ! Determine density if it is a sum value
       if (sum_density) mat % density = sum(mat % atom_density)

       ! =======================================================================
       ! READ AND PARSE <sab> TAG FOR S(a,b) DATA

       if (size(material_(i) % sab) == 1) then
          ! Get pointer to S(a,b) table
          sab => material_(i) % sab(1)

          ! Determine name of S(a,b) table
          name = trim(sab % name) // "." // trim(sab % xs)
          mat % sab_name = name

          ! Check that this nuclide is listed in the cross_sections.xml file
          if (.not. dict_has_key(xs_listing_dict, name)) then
             message = "Could not find S(a,b) table " // trim(name) // &
                  " in cross_sections.xml file!"
             call fatal_error()
          end if
          mat % has_sab_table = .true.

          ! Find index in xs_listing and set the name and alias according to the
          ! listing
          index_list = dict_get_key(xs_listing_dict, name)
          name       = xs_listings(index_list) % name
          alias      = xs_listings(index_list) % alias

          ! If this S(a,b) table hasn't been encountered yet, we need to add its
          ! name and alias to the sab_dict
          if (.not. dict_has_key(sab_dict, name)) then
             index_sab       = index_sab + 1
             mat % sab_table = index_sab

             call dict_add_key(sab_dict, name,  index_sab)
             call dict_add_key(sab_dict, alias, index_sab)
          else
             mat % sab_table = dict_get_key(sab_dict, name)
          end if

       elseif (size(material_(i) % sab) > 1) then
          message = "Cannot have multiple S(a,b) tables on a single material."
          call fatal_error()
       end if

       ! Add material to dictionary
       call dict_add_key(material_dict, mat % id, i)
    end do

    ! Set total number of nuclides and S(a,b) tables
    n_nuclides_total = index_nuclide
    n_sab_tables     = index_sab

  end subroutine read_materials_xml

!===============================================================================
! READ_TALLIES_XML reads data from a tallies.xml file and parses it, checking
! for errors and placing properly-formatted data in the right data structures
!===============================================================================

  subroutine read_tallies_xml

    use xml_data_tallies_t

    integer :: i             ! loop over user-specified tallies
    integer :: j             ! loop over words
    integer :: i_analog      ! index in analog_tallies array
    integer :: i_tracklength ! index in tracklength_tallies array
    integer :: i_current     ! index in current_tallies array
    integer :: id            ! user-specified identifier
    integer :: i_mesh        ! index in meshes array
    integer :: n             ! size of arrays in mesh specification
    integer :: n_words       ! number of words read
    integer :: n_filters     ! number of filters
    integer :: filters(N_FILTER_TYPES) ! temporary list of filters
    logical :: file_exists   ! does tallies.xml file exist?
    character(MAX_LINE_LEN) :: filename
    character(MAX_WORD_LEN) :: word
    type(TallyObject),    pointer :: t => null()
    type(StructuredMesh), pointer :: m => null()

    ! Check if tallies.xml exists
    filename = trim(path_input) // "tallies.xml"
    inquire(FILE=filename, EXIST=file_exists)
    if (.not. file_exists) then
       ! Since a tallies.xml file is optional, no error is issued here
       return
    end if
    
    ! Display output message
    message = "Reading tallies XML file..."
    call write_message(5)

    ! Parse tallies.xml file
    call read_xml_file_tallies_t(filename)

    ! ==========================================================================
    ! DETERMINE SIZE OF ARRAYS AND ALLOCATE

    ! Check for user meshes
    if (.not. associated(mesh_)) then
       n_user_meshes = 0
    else
       n_user_meshes = size(mesh_)
<<<<<<< HEAD
       if (cmfd_run) then
         n_meshes = n_user_meshes + n_cmfd_meshes
       else
         n_meshes = n_user_meshes
       end if
       allocate(meshes(n_meshes))
=======
>>>>>>> 4655a502
    end if

    ! Add in other meshes here besides user-defined meshes
    n_meshes = n_user_meshes

    ! Allocate mesh array
    if (n_meshes > 0) allocate(meshes(n_meshes))

    ! Check for user tallies
    if (.not. associated(tally_)) then
       n_user_tallies = 0
       message = "No tallies present in tallies.xml file!"
       call warning()
    else
       n_user_tallies = size(tally_)
<<<<<<< HEAD
       if (cmfd_run) then
         n_tallies = n_user_tallies + n_cmfd_tallies
       else
         n_tallies = n_user_tallies
       end if
       allocate(tallies(n_tallies))
=======
>>>>>>> 4655a502
    end if

    ! Add in other tallies here besides user-defined tallies
    n_tallies = n_user_tallies

    ! Allocate tally array
    if (n_tallies > 0) allocate(tallies(n_tallies))

    ! Check for <assume_separate> setting
    if (separate_ == 'yes') assume_separate = .true.

    ! ==========================================================================
    ! READ MESH DATA

    do i = 1, n_user_meshes
       m => meshes(i)

       ! copy mesh id
       m % id = mesh_(i) % id

       ! Read mesh type
       word = mesh_(i) % type
       call lower_case(word)
       select case (trim(word))
       case ('rect', 'rectangle', 'rectangular')
          m % type = LATTICE_RECT
       case ('hex', 'hexagon', 'hexagonal')
          m % type = LATTICE_HEX
       case default
          message = "Invalid mesh type: " // trim(mesh_(i) % type)
          call fatal_error()
       end select

       ! Determine number of dimensions for mesh
       n = size(mesh_(i) % dimension)
       if (n /= 2 .and. n /= 3) then
          message = "Mesh must be two or three dimensions."
          call fatal_error()
       end if
       m % n_dimension = n

       ! Allocate attribute arrays
       allocate(m % dimension(n))
       allocate(m % lower_left(n))
       allocate(m % width(n))
       allocate(m % upper_right(n))

       ! Check that dimensions are all greater than zero
       if (any(mesh_(i) % dimension <= 0)) then
          message = "All entries on the <dimension> element for a tally mesh &
               &must be positive."
          call fatal_error()
       end if

       ! Read dimensions in each direction
       m % dimension = mesh_(i) % dimension

       ! Read mesh lower-left corner location
       if (m % n_dimension /= size(mesh_(i) % lower_left)) then
          message = "Number of entries on <lower_left> must be the same as &
               &the number of entries on <dimension>."
          call fatal_error()
       end if
       m % lower_left = mesh_(i) % lower_left

       ! Make sure either upper-right or width was specified
       if (associated(mesh_(i) % upper_right) .and. &
            associated(mesh_(i) % width)) then
          message = "Cannot specify both <upper_right> and <width> on a &
               &tally mesh."
          call fatal_error()
       end if

       ! Make sure either upper-right or width was specified
       if (.not. associated(mesh_(i) % upper_right) .and. &
            .not. associated(mesh_(i) % width)) then
          message = "Must specify either <upper_right> and <width> on a &
               &tally mesh."
          call fatal_error()
       end if

       if (associated(mesh_(i) % width)) then
          ! Check to ensure width has same dimensions
          if (size(mesh_(i) % width) /= size(mesh_(i) % lower_left)) then
             message = "Number of entries on <width> must be the same as the &
                  &number of entries on <lower_left>."
             call fatal_error()
          end if

          ! Check for negative widths
          if (any(mesh_(i) % width < ZERO)) then
             message = "Cannot have a negative <width> on a tally mesh."
             call fatal_error()
          end if

          ! Set width and upper right coordinate
          m % width = mesh_(i) % width
          m % upper_right = m % lower_left + m % dimension * m % width

       elseif (associated(mesh_(i) % upper_right)) then
          ! Check to ensure width has same dimensions
          if (size(mesh_(i) % upper_right) /= size(mesh_(i) % lower_left)) then
             message = "Number of entries on <upper_right> must be the same as &
                  &the number of entries on <lower_left>."
             call fatal_error()
          end if

          ! Check that upper-right is above lower-left
          if (any(mesh_(i) % upper_right < mesh_(i) % lower_left)) then
             message = "The <upper_right> coordinates must be greater than the &
                  &<lower_left> coordinates on a tally mesh."
             call fatal_error()
          end if

          ! Set width and upper right coordinate
          m % upper_right = mesh_(i) % upper_right
          m % width = (m % upper_right - m % lower_left) / m % dimension
       end if

       ! Set volume fraction
       m % volume_frac = ONE/real(product(m % dimension),8)

       ! Add mesh to dictionary
       call dict_add_key(mesh_dict, m % id, i)
    end do

    ! ==========================================================================
    ! READ TALLY DATA

    do i = 1, n_user_tallies
       t => tallies(i)

       ! Allocate arrays for number of bins and stride in scores array
       allocate(t % n_filter_bins(N_FILTER_TYPES))
       allocate(t % stride(N_FILTER_TYPES))

       ! Initialize number of bins and stride
       t % n_filter_bins = 0
       t % stride = 0

       ! Initialize filters
       n_filters = 0
       filters = 0

       ! Set tally type to volume by default
       t % type = TALLY_VOLUME

       ! It's desirable to use a track-length esimator for tallies since
       ! generally more events will score to the tally, reducing the
       ! variance. However, for tallies that require information on
       ! post-collision parameters (e.g. tally with an energyout filter) the
       ! analog esimator must be used.

       if (trim(tally_(i) % estimator) == "analog") then
         t % estimator = ESTIMATOR_ANALOG
       else
         t % estimator = ESTIMATOR_TRACKLENGTH
       end if

       ! set tally reset property
       t % reset = tally_(i) % reset

       ! Copy material id
       t % id = tally_(i) % id
       
       ! Copy tally labe
       t % label = tally_(i) % label

       ! =======================================================================
       ! READ DATA FOR FILTERS

       ! Check to make sure that both cells and surfaces were not specified
       if (associated(tally_(i) % filters % cell) .and. &
            associated(tally_(i) % filters % surface)) then
          message = "Cannot specify both cell and surface filters for tally " &
               // trim(to_str(t % id))
          call fatal_error()
       end if

       ! TODO: Parse logical expressions instead of just each word

       ! Read cell filter bins
       if (associated(tally_(i) % filters % cell)) then
          n_words = size(tally_(i) % filters % cell)
          allocate(t % cell_bins(n_words))
          do j = 1, n_words
             t % cell_bins(j) = int(str_to_int(&
                  tally_(i) % filters % cell(j)),4)
          end do
          t % n_filter_bins(FILTER_CELL) = n_words

          n_filters = n_filters + 1
          filters(n_filters) = FILTER_CELL
       end if

       ! Read surface filter bins
       if (associated(tally_(i) % filters % surface)) then
          n_words = size(tally_(i) % filters % surface)
          allocate(t % surface_bins(n_words))
          do j = 1, n_words
             t % surface_bins(j) = int(str_to_int(&
                  tally_(i) % filters % surface(j)),4)
          end do
          t % n_filter_bins(FILTER_SURFACE) = n_words

          n_filters = n_filters + 1
          filters(n_filters) = FILTER_SURFACE
       end if

       ! Read universe filter bins
       if (associated(tally_(i) % filters % universe)) then
          n_words = size(tally_(i) % filters % universe)
          allocate(t % universe_bins(n_words))
          do j = 1, n_words
             t % universe_bins(j) = int(str_to_int(&
                  tally_(i) % filters % universe(j)),4)
          end do
          t % n_filter_bins(FILTER_UNIVERSE) = n_words

          n_filters = n_filters + 1
          filters(n_filters) = FILTER_UNIVERSE
       end if

       ! Read material filter bins
       if (associated(tally_(i) % filters % material)) then
          n_words = size(tally_(i) % filters % material)
          allocate(t % material_bins(n_words))
          do j = 1, n_words
             t % material_bins(j) = int(str_to_int(&
                  tally_(i) % filters % material(j)),4)
          end do
          t % n_filter_bins(FILTER_MATERIAL) = n_words

          n_filters = n_filters + 1
          filters(n_filters) = FILTER_MATERIAL
       end if

       ! Read mesh filter bins
       t % mesh = tally_(i) % filters % mesh
       if (t % mesh > 0) then
          ! Determine index in mesh array for this bin
          id = t % mesh
          if (dict_has_key(mesh_dict, id)) then
             i_mesh = dict_get_key(mesh_dict, id)
             m => meshes(i_mesh)
          else
             message = "Could not find mesh " // trim(to_str(id)) // &
                  " specified on tally " // trim(to_str(t % id))
             call fatal_error()
          end if

          t % n_filter_bins(FILTER_MESH) = t % n_filter_bins(FILTER_MESH) + product(m % dimension)

          n_filters = n_filters + 1
          filters(n_filters) = FILTER_MESH
       end if

       ! Read birth region filter bins
       if (associated(tally_(i) % filters % cellborn)) then
          n_words = size(tally_(i) % filters % cellborn)
          allocate(t % cellborn_bins(n_words))
          do j = 1, n_words
             t % cellborn_bins(j) = int(str_to_int(&
                  tally_(i) % filters % cellborn(j)),4)
          end do
          t % n_filter_bins(FILTER_CELLBORN) = n_words

          n_filters = n_filters + 1
          filters(n_filters) = FILTER_CELLBORN
       end if

       ! Read incoming energy filter bins
       if (associated(tally_(i) % filters % energy)) then
          n = size(tally_(i) % filters % energy)
          allocate(t % energy_in(n))
          t % energy_in = tally_(i) % filters % energy
          t % n_filter_bins(FILTER_ENERGYIN) = n - 1

          n_filters = n_filters + 1
          filters(n_filters) = FILTER_ENERGYIN
       end if

       ! Read outgoing energy filter bins
       if (associated(tally_(i) % filters % energyout)) then
          n = size(tally_(i) % filters % energyout)
          allocate(t % energy_out(n))
          t % energy_out = tally_(i) % filters % energyout
          t % n_filter_bins(FILTER_ENERGYOUT) = n - 1

          ! Set tally estimator to analog
          t % estimator = ESTIMATOR_ANALOG

          n_filters = n_filters + 1
          filters(n_filters) = FILTER_ENERGYOUT
       end if

       ! Allocate and set filters
       t % n_filters = n_filters
       allocate(t % filters(n_filters))
       t % filters = filters(1:n_filters)

       ! =======================================================================
       ! READ DATA FOR NUCLIDES

       if (associated(tally_(i) % nuclides)) then
          if (tally_(i) % nuclides(1) == 'all') then
             ! Handle special case <nuclides>all</nuclides>
             allocate(t % nuclide_bins(n_nuclides_total + 1))

             ! Set bins to 1, 2, 3, ..., n_nuclides_total, -1
             t % nuclide_bins(1:n_nuclides_total) = &
                  (/ (j, j=1, n_nuclides_total) /)
             t % nuclide_bins(n_nuclides_total + 1) = -1

             ! Set number of nuclide bins
             t % n_nuclide_bins = n_nuclides_total + 1

             ! Set flag so we can treat this case specially
             t % all_nuclides = .true.
          else
             ! Any other case, e.g. <nuclides>U-235 Pu-239</nuclides>
             n_words = size(tally_(i) % nuclides)
             allocate(t % nuclide_bins(n_words))
             do j = 1, n_words
                ! Check if total material was specified
                if (tally_(i) % nuclides(j) == 'total') then
                   t % nuclide_bins(j) = -1
                   cycle
                end if

                ! Check if xs specifier was given
                if (ends_with(tally_(i) % nuclides(j), 'c')) then
                   word = tally_(i) % nuclides(j)
                else
                   word = trim(tally_(i) % nuclides(j)) // "." // default_xs
                end if

                ! Check to make sure nuclide specified is in problem
                if (.not. dict_has_key(nuclide_dict, word)) then
                   message = "Could not find nuclide " // trim(word) // &
                        " from tally " // trim(to_str(t % id)) // &
                        " in cross_sections.xml file."
                   call fatal_error()
                end if
                
                ! Set bin to index in nuclides array
                t % nuclide_bins(j) = dict_get_key(nuclide_dict, word)
             end do

             ! Set number of nuclide bins
             t % n_nuclide_bins = n_words
          end if

       else
          ! No <nuclides> were specified -- create only one bin will be added
          ! for the total material.
          allocate(t % nuclide_bins(1))
          t % nuclide_bins(1) = -1
          t % n_nuclide_bins = 1
       end if

       ! =======================================================================
       ! READ DATA FOR SCORES

       if (associated(tally_(i) % scores)) then
          n_words = size(tally_(i) % scores)
          allocate(t % score_bins(n_words))
          do j = 1, n_words
             word = tally_(i) % scores(j)
             call lower_case(word)
             select case (trim(word))
             case ('flux')
                ! Prohibit user from tallying flux for an individual nuclide
                if (.not. (t % n_nuclide_bins == 1 .and. &
                     t % nuclide_bins(1) == -1)) then
                   message = "Cannot tally flux for an individual nuclide."
                   call fatal_error()
                end if

                t % score_bins(j) = SCORE_FLUX
                if (t % n_filter_bins(FILTER_ENERGYOUT) > 0) then
                   message = "Cannot tally flux with an outgoing energy filter."
                   call fatal_error()
                end if
             case ('total')
                t % score_bins(j) = SCORE_TOTAL
                if (t % n_filter_bins(FILTER_ENERGYOUT) > 0) then
                   message = "Cannot tally total reaction rate with an &
                        &outgoing energy filter."
                   call fatal_error()
                end if
             case ('scatter')
                t % score_bins(j) = SCORE_SCATTER
             case ('nu-scatter')
                t % score_bins(j) = SCORE_NU_SCATTER

                ! Set tally estimator to analog
                t % estimator = ESTIMATOR_ANALOG
             case ('scatter-1')
                t % score_bins(j) = SCORE_SCATTER_1

                ! Set tally estimator to analog
                t % estimator = ESTIMATOR_ANALOG
             case ('scatter-2')
                t % score_bins(j) = SCORE_SCATTER_2

                ! Set tally estimator to analog
                t % estimator = ESTIMATOR_ANALOG
             case ('scatter-3')
                t % score_bins(j) = SCORE_SCATTER_3

                ! Set tally estimator to analog
                t % estimator = ESTIMATOR_ANALOG
             case('transport')
                t % score_bins(j) = SCORE_TRANSPORT

                ! Set tally estimator to analog
                t % estimator = ESTIMATOR_ANALOG
             case ('diffusion')
                t % score_bins(j) = SCORE_DIFFUSION

                ! Set tally estimator to analog
                t % estimator = ESTIMATOR_ANALOG
             case ('n1n')
                t % score_bins(j) = SCORE_N_1N

                ! Set tally estimator to analog
                t % estimator = ESTIMATOR_ANALOG
             case ('n2n')
                t % score_bins(j) = SCORE_N_2N

                ! Set tally estimator to analog
                t % estimator = ESTIMATOR_ANALOG
             case ('n3n')
                t % score_bins(j) = SCORE_N_3N

                ! Set tally estimator to analog
                t % estimator = ESTIMATOR_ANALOG
             case ('n4n')
                t % score_bins(j) = SCORE_N_4N

                ! Set tally estimator to analog
                t % estimator = ESTIMATOR_ANALOG
             case ('absorption')
                t % score_bins(j) = SCORE_ABSORPTION
                if (t % n_filter_bins(FILTER_ENERGYOUT) > 0) then
                   message = "Cannot tally absorption rate with an outgoing &
                        &energy filter."
                   call fatal_error()
                end if
             case ('fission')
                t % score_bins(j) = SCORE_FISSION
                if (t % n_filter_bins(FILTER_ENERGYOUT) > 0) then
                   message = "Cannot tally fission rate with an outgoing &
                        &energy filter."
                   call fatal_error()
                end if
             case ('nu-fission')
                t % score_bins(j) = SCORE_NU_FISSION
             case ('current')
                t % score_bins(j) = SCORE_CURRENT
                t % type = TALLY_SURFACE_CURRENT

                ! Check to make sure that current is the only desired response
                ! for this tally
                if (n_words > 1) then
                   message = "Cannot tally other scoring functions in the same &
                        &tally as surface currents. Separate other scoring &
                        &functions into a distinct tally."
                   call fatal_error()
                end if

                ! Since the number of bins for the mesh filter was already set
                ! assuming it was a flux tally, we need to adjust the number of
                ! bins
                t % n_filter_bins(FILTER_MESH) = t % n_filter_bins(FILTER_MESH) &
                     - product(m % dimension)

                ! Get pointer to mesh
                id = t % mesh
                i_mesh = dict_get_key(mesh_dict, id)
                m => meshes(i_mesh)

                ! We need to increase the dimension by one since we also need
                ! currents coming into and out of the boundary mesh cells.
                if (size(m % dimension) == 2) then
                   t % n_filter_bins(FILTER_MESH) = t % n_filter_bins(FILTER_MESH) &
                        + product(m % dimension + 1) * 4
                elseif (size(m % dimension) == 3) then
                   t % n_filter_bins(FILTER_MESH) = t % n_filter_bins(FILTER_MESH) &
                        + product(m % dimension + 1) * 6
                end if

             case default
                message = "Unknown scoring function: " // &
                     trim(tally_(i) % scores(j))
                call fatal_error()
             end select
          end do
          t % n_score_bins = n_words
       else
          message = "No <scores> specified on tally " // trim(to_str(t % id)) &
               // "."
          call fatal_error()
       end if

       ! Check if user specified estimator
       if (len_trim(tally_(i) % estimator) > 0) then
          select case(tally_(i) % estimator)
          case ('analog')
             t % estimator = ESTIMATOR_ANALOG

          case ('tracklength', 'track-length', 'pathlength', 'path-length')
             ! If the estimator was set to an analog estimator, this means the
             ! tally needs post-collision information
             if (t % estimator == ESTIMATOR_ANALOG) then
                message = "Cannot use track-length estimator for tally " &
                     // to_str(t % id)
                call fatal_error()
             end if

             ! Set estimator to track-length estimator
             t % estimator = ESTIMATOR_TRACKLENGTH

          case default
             message = "Invalid estimator '" // trim(tally_(i) % estimator) &
                  // "' on tally " // to_str(t % id)
             call fatal_error()
          end select
       end if

       ! Count number of tallies by type
       if (t % type == TALLY_VOLUME) then
          if (t % estimator == ESTIMATOR_ANALOG) then
             n_user_analog_tallies = n_user_analog_tallies + 1
          elseif (t % estimator == ESTIMATOR_TRACKLENGTH) then
             n_user_tracklength_tallies = n_user_tracklength_tallies + 1
          end if
       elseif (t % type == TALLY_SURFACE_CURRENT) then
          n_user_current_tallies = n_user_current_tallies + 1
       end if
    end do

<<<<<<< HEAD
    ! Determine number of types of tallies
    if (cmfd_run) then
      n_analog_tallies = n_user_analog_tallies + n_cmfd_analog_tallies
      n_tracklength_tallies = n_user_tracklength_tallies + n_cmfd_tracklength_tallies
      n_current_tallies = n_user_current_tallies + n_cmfd_current_tallies
    else
      n_analog_tallies = n_user_analog_tallies
      n_tracklength_tallies = n_user_tracklength_tallies
      n_current_tallies = n_user_current_tallies
    end if
=======
    ! Add in other tallies besides user-defined tallies
    n_analog_tallies = n_user_analog_tallies
    n_tracklength_tallies = n_user_tracklength_tallies
    n_current_tallies = n_user_current_tallies
>>>>>>> 4655a502

    ! Allocate list of pointers for tallies by type
    allocate(analog_tallies(n_analog_tallies))
    allocate(tracklength_tallies(n_tracklength_tallies))
    allocate(current_tallies(n_current_tallies))

    ! Set indices for tally pointer lists to zero
    i_analog = 0
    i_tracklength = 0
    i_current = 0

    do i = 1, n_user_tallies
       t => tallies(i)

       ! Increment the appropriate index and set pointer
       if (t % type == TALLY_VOLUME) then
          if (t % estimator == ESTIMATOR_ANALOG) then
             i_analog = i_analog + 1
             analog_tallies(i_analog) = i
          elseif (t % estimator == ESTIMATOR_TRACKLENGTH) then
             i_tracklength = i_tracklength + 1
             tracklength_tallies(i_tracklength) = i
          end if
       elseif (t % type == TALLY_SURFACE_CURRENT) then
          i_current = i_current + 1
          current_tallies(i_current) = i
       end if
    end do

  end subroutine read_tallies_xml

!===============================================================================
! READ_PLOTS_XML reads data from a plots.xml file
!===============================================================================

  subroutine read_plots_xml

    use xml_data_plots_t

    integer i, j
    integer n_cols, col_id
    logical :: file_exists              ! does plots.xml file exist?
    character(MAX_LINE_LEN) :: filename ! absolute path to plots.xml
    type(Plot),         pointer :: pl => null()

    ! Check if plots.xml exists
    filename = trim(path_input) // "plots.xml"
    inquire(FILE=filename, EXIST=file_exists)
    if (.not. file_exists) then
       message = "Plots XML file '" // trim(filename) // "' does not exist!"
       call fatal_error()
    end if
    
    ! Display output message
    message = "Reading plot XML file..."
    call write_message(5)

    ! Parse plots.xml file
    call read_xml_file_plots_t(filename)

    ! Allocate plots array
    n_plots = size(plot_)
    allocate(plots(n_plots))

    do i = 1, n_plots
      pl => plots(i)

      ! Copy data into plots
      pl % id       = plot_(i) % id

      ! Set output file path
      pl % path_plot = trim(path_input) // trim(to_str(pl % id)) // &
                       "_" // trim(plot_(i) % filename) // ".ppm"

      ! Copy plot pixel size
      if (size(plot_(i) % pixels) == 2) then
        pl % pixels = plot_(i) % pixels
      else
        message = "<pixels> must be length 2 in plot " // to_str(pl % id)
        call fatal_error()
      end if

      ! Copy plot background color
      if (associated(plot_(i) % background)) then
         if (size(plot_(i) % background) == 3) then
            pl % not_found % rgb = plot_(i) % background
         else
            message = "Bad background RGB " &
                 // "in plot " // trim(to_str(pl % id))
            call fatal_error()
         end if
      else
         pl % not_found % rgb = (/ 255, 255, 255 /)
      end if

      ! Copy plot type
      select case (plot_(i) % type)
        case ("slice")
          pl % type = PLOT_TYPE_SLICE
        !case ("points")
        !  pl % type = PLOT_TYPE_POINTS
        case default
          message = "Unsupported plot type '" // plot_(i) % type &
                    // "' in plot " // trim(to_str(pl % id))
          call fatal_error()
      end select

      ! Copy plot basis
      select case (plot_(i) % basis)
        case ("xy")
          pl % basis = PLOT_BASIS_XY
        case ("xz")
          pl % basis = PLOT_BASIS_XZ
        case ("yz")
          pl % basis = PLOT_BASIS_YZ
        case default
          message = "Unsupported plot basis '" // plot_(i) % basis &
                    // "' in plot " // trim(to_str(pl % id))
          call fatal_error()
      end select

      ! Copy plotting origin
      if (size(plot_(i) % origin) == 3) then
         pl % origin = plot_(i) % origin
      else
          message = "Origin must be length 3 " &
                    // "in plot " // trim(to_str(pl % id))
          call fatal_error()
      end if

      ! Copy plotting width
      if (size(plot_(i) % width) == 3) then
         pl % width = plot_(i) % width
      else if (size(plot_(i) % width) == 2) then
         pl % width(1) = plot_(i) % width(1)
         pl % width(2) = plot_(i) % width(2)
      else
          message = "Bad plot width " &
                    // "in plot " // trim(to_str(pl % id))
          call fatal_error()
      end if

      ! Copy plot color type and initialize all colors randomly
      select case (plot_(i) % color)
        case ("cell")

          pl % color_by = PLOT_COLOR_CELLS
          allocate(pl % colors(n_cells))
          do j = 1, n_cells
            pl % colors(j) % rgb(1) = int(prn()*255)
            pl % colors(j) % rgb(2) = int(prn()*255)
            pl % colors(j) % rgb(3) = int(prn()*255)
          end do

        case ("mat", "material")

          pl % color_by = PLOT_COLOR_MATS
          allocate(pl % colors(n_materials))
          do j = 1, n_materials
            pl % colors(j) % rgb(1) = int(prn()*255)
            pl % colors(j) % rgb(2) = int(prn()*255)
            pl % colors(j) % rgb(3) = int(prn()*255)
          end do

        case default
          message = "Unsupported plot color type '" // plot_(i) % color &
                    // "' in plot " // trim(to_str(pl % id))
          call fatal_error()
      end select

      ! Copy user specified colors
      if (associated(plot_(i) % col_spec_)) then
         n_cols = size(plot_(i) % col_spec_)
         do j = 1, n_cols
            if (size(plot_(i) % col_spec_(j) % rgb) /= 3) then
               message = "Bad RGB " &
                    // "in plot " // trim(to_str(pl % id))
               call fatal_error()          
            end if

            col_id = plot_(i) % col_spec_(j) % id

            if (pl % color_by == PLOT_COLOR_CELLS) then

               if (dict_has_key(cell_dict, col_id)) then
                  pl % colors(col_id) % rgb = plot_(i) % col_spec_(j) % rgb
               else
                  message = "Could not find cell " // trim(to_str(col_id)) // &
                       " specified in plot " // trim(to_str(pl % id))
                  call fatal_error()
               end if

            else if (pl % color_by == PLOT_COLOR_MATS) then

               if (dict_has_key(material_dict, col_id)) then
                  pl % colors(col_id) % rgb = plot_(i) % col_spec_(j) % rgb
               else
                  message = "Could not find material " // trim(to_str(col_id)) // &
                       " specified in plot " // trim(to_str(pl % id))
                  call fatal_error()
               end if

            end if
         end do
      end if

      ! Alter colors based on mask information
      if (associated(plot_(i) % mask_)) then
         if (size(plot_(i) % mask_) > 1) then
            message = "Mutliple masks" // &
                 " specified in plot " // trim(to_str(pl % id))
            call fatal_error()
         else if (.not. size(plot_(i) % mask_) == 0) then
            do j=1,size(pl % colors)
               if (.not. any(j .eq. plot_(i) % mask_(1) % components)) then
                  pl % colors(j) % rgb = plot_(i) % mask_(1) % background
               end if
            end do
         end if
      end if

    end do

  end subroutine read_plots_xml

!===============================================================================
! READ_CROSS_SECTIONS_XML reads information from a cross_sections.xml file. This
! file contains a listing of the ACE cross sections that may be used.
!===============================================================================

  subroutine read_cross_sections_xml()

    use xml_data_cross_sections_t

    integer :: i           ! loop index
    integer :: filetype    ! default file type
    integer :: recl        ! default record length
    integer :: entries     ! default number of entries
    logical :: file_exists ! does cross_sections.xml exist?
    character(MAX_WORD_LEN)  :: directory ! directory with cross sections
    type(XsListing), pointer :: listing => null()

    ! Check if cross_sections.xml exists
    inquire(FILE=path_cross_sections, EXIST=file_exists)
    if (.not. file_exists) then
       ! Could not find cross_sections.xml file
       message = "Cross sections XML file '" // trim(path_cross_sections) // &
            "' does not exist!"
       call fatal_error()
    end if
    
    message = "Reading cross sections XML file..."
    call write_message(5)

    ! Initialize variables that may go unused
    directory_ = ""
    filetype_ = ""
    record_length_ = 0
    entries_ = 0

    ! Parse cross_sections.xml file
    call read_xml_file_cross_sections_t(path_cross_sections)

    if (len_trim(directory_) > 0) then
       ! Copy directory information if present
       directory = trim(directory_)
    else
       ! If no directory is listed in cross_sections.xml, by default select the
       ! directory in which the cross_sections.xml file resides
       i = index(path_cross_sections, "/", BACK=.true.)
       directory = path_cross_sections(1:i)
    end if

    ! determine whether binary/ascii
    if (filetype_ == 'ascii') then
       filetype = ASCII
    elseif (filetype_ == 'binary') then
       filetype = BINARY
    elseif (len_trim(filetype_) == 0) then
       filetype = ASCII
    else
       message = "Unknown filetype in cross_sections.xml: " // trim(filetype_)
       call fatal_error()
    end if

    ! copy default record length and entries for binary files
    recl = record_length_
    entries = entries_

    ! Allocate xs_listings array
    if (.not. associated(ace_tables_)) then
       message = "No ACE table listings present in cross_sections.xml file!"
       call fatal_error()
    else
       n_listings = size(ace_tables_)
       allocate(xs_listings(n_listings))
    end if
    

    do i = 1, n_listings
       listing => xs_listings(i)

       ! copy a number of attributes
       listing % name       = trim(ace_tables_(i) % name)
       listing % alias      = trim(ace_tables_(i) % alias)
       listing % zaid       = ace_tables_(i) % zaid
       listing % awr        = ace_tables_(i) % awr
       listing % kT         = ace_tables_(i) % temperature
       listing % location   = ace_tables_(i) % location

       ! determine type of cross section
       if (ends_with(listing % name, 'c')) then
          listing % type = ACE_NEUTRON
       elseif (ends_with(listing % name, 't')) then
          listing % type = ACE_THERMAL
       end if

       ! set filetype, record length, and number of entries
       listing % filetype = filetype
       listing % recl     = recl
       listing % entries  = entries

       ! determine metastable state
       if (ace_tables_(i) % metastable == 0) then
          listing % metastable = .false.
       else
          listing % metastable = .true.
       end if

       ! determine path of cross section table
       if (starts_with(ace_tables_(i) % path, '/')) then
          listing % path = ace_tables_(i) % path
       else
          if (ends_with(directory,'/')) then
             listing % path = trim(directory) // trim(ace_tables_(i) % path)
          else
             listing % path = trim(directory) // '/' // trim(ace_tables_(i) % path)
          end if
       end if

       ! create dictionary entry for both name and alias
       call dict_add_key(xs_listing_dict, listing % name, i)
       call dict_add_key(xs_listing_dict, listing % alias, i)
    end do

  end subroutine read_cross_sections_xml

end module input_xml<|MERGE_RESOLUTION|>--- conflicted
+++ resolved
@@ -183,24 +183,6 @@
     ! Verbosity
     if (verbosity_ > 0) verbosity = verbosity_
 
-<<<<<<< HEAD
-    if (len(source_ % type) > 0) then
-       ! Determine external source type
-       type = source_ % type
-       call lower_case(type)
-       select case (type)
-       case ('box')
-          external_source % type = SRC_BOX
-          coeffs_reqd = 6
-       case ('point')
-          external_source % type = SRC_POINT
-          coeffs_reqd = 3
-       case ('file')
-          external_source % type = SRC_FILE
-          external_source % path = trim(source_ % path)
-       case default
-          message = "Invalid source type: " // trim(source_ % type)
-=======
     ! ==========================================================================
     ! EXTERNAL SOURCE
 
@@ -213,7 +195,6 @@
        if (.not. file_exists) then
           message = "Binary source file '" // trim(path_source) // &
                "' does not exist!"
->>>>>>> 4655a502
           call fatal_error()
        end if
 
@@ -536,12 +517,9 @@
           end select
        end do
     end if
-<<<<<<< HEAD
        
     ! check for cmfd run
     if (run_cmfd_) cmfd_run = .true.
-=======
->>>>>>> 4655a502
 
   end subroutine read_settings_xml
 
@@ -1221,20 +1199,14 @@
        n_user_meshes = 0
     else
        n_user_meshes = size(mesh_)
-<<<<<<< HEAD
        if (cmfd_run) then
          n_meshes = n_user_meshes + n_cmfd_meshes
        else
          n_meshes = n_user_meshes
        end if
        allocate(meshes(n_meshes))
-=======
->>>>>>> 4655a502
-    end if
-
-    ! Add in other meshes here besides user-defined meshes
-    n_meshes = n_user_meshes
-
+    end if
+n_meshes = n_user_meshes
     ! Allocate mesh array
     if (n_meshes > 0) allocate(meshes(n_meshes))
 
@@ -1245,20 +1217,14 @@
        call warning()
     else
        n_user_tallies = size(tally_)
-<<<<<<< HEAD
        if (cmfd_run) then
          n_tallies = n_user_tallies + n_cmfd_tallies
        else
          n_tallies = n_user_tallies
        end if
        allocate(tallies(n_tallies))
-=======
->>>>>>> 4655a502
-    end if
-
-    ! Add in other tallies here besides user-defined tallies
-    n_tallies = n_user_tallies
-
+    end if
+n_tallies = n_user_tallies
     ! Allocate tally array
     if (n_tallies > 0) allocate(tallies(n_tallies))
 
@@ -1412,9 +1378,6 @@
        else
          t % estimator = ESTIMATOR_TRACKLENGTH
        end if
-
-       ! set tally reset property
-       t % reset = tally_(i) % reset
 
        ! Copy material id
        t % id = tally_(i) % id
@@ -1797,7 +1760,6 @@
        end if
     end do
 
-<<<<<<< HEAD
     ! Determine number of types of tallies
     if (cmfd_run) then
       n_analog_tallies = n_user_analog_tallies + n_cmfd_analog_tallies
@@ -1808,12 +1770,6 @@
       n_tracklength_tallies = n_user_tracklength_tallies
       n_current_tallies = n_user_current_tallies
     end if
-=======
-    ! Add in other tallies besides user-defined tallies
-    n_analog_tallies = n_user_analog_tallies
-    n_tracklength_tallies = n_user_tracklength_tallies
-    n_current_tallies = n_user_current_tallies
->>>>>>> 4655a502
 
     ! Allocate list of pointers for tallies by type
     allocate(analog_tallies(n_analog_tallies))
