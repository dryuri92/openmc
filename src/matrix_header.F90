module matrix_header

#ifdef PETSC
  use petscmat
#endif

  implicit none
  private

  type, public :: Matrix
    integer :: n        ! number of rows/cols in matrix
    integer :: nnz      ! number of nonzeros in matrix
    integer :: n_count  ! counter for length of matrix
    integer :: nz_count ! counter for number of non zeros
    integer, allocatable :: row(:) ! csr row vector
    integer, allocatable :: col(:) ! column vector
    real(8), allocatable :: val(:) ! matrix value vector
#  ifdef PETSC
    type(mat) :: petsc_mat
#  endif
    logical :: petsc_active
   contains
<<<<<<< HEAD
     procedure :: create             => matrix_create
     procedure :: destroy            => matrix_destroy
     procedure :: add_value          => matrix_add_value
     procedure :: new_row            => matrix_new_row
     procedure :: assemble           => matrix_assemble
     procedure :: get_row            => matrix_get_row
     procedure :: get_col            => matrix_get_col
     procedure :: setup_petsc        => matrix_setup_petsc
     procedure :: write_petsc_binary => matrix_write_petsc_binary
     procedure :: transpose          => matrix_transpose
     procedure :: vector_multiply    => matrix_vector_multiply
     procedure :: search_indices     => matrix_search_indices
     procedure :: write              => matrix_write
     procedure :: copy               => matrix_copy
=======
     procedure :: create       => matrix_create
     procedure :: destroy      => matrix_destroy
     procedure :: add_value    => matrix_add_value
     procedure :: new_row      => matrix_new_row
     procedure :: assemble     => matrix_assemble
     procedure :: get_row      => matrix_get_row
     procedure :: get_col      => matrix_get_col
     procedure :: vector_multiply    => matrix_vector_multiply
#ifdef PETSC
     procedure :: transpose          => matrix_transpose
     procedure :: setup_petsc        => matrix_setup_petsc
     procedure :: write_petsc_binary => matrix_write_petsc_binary
#endif
>>>>>>> 489b6a64
  end type matrix

#ifdef PETSC
  integer :: petsc_err
#endif

contains

!===============================================================================
! MATRIX_CREATE allocates CSR vectors
!===============================================================================

  subroutine matrix_create(self, n, nnz)

    integer, intent(in) :: n             ! dimension of matrix
    integer, intent(in) :: nnz           ! number of nonzeros
    class(Matrix), intent(inout) :: self ! matrix instance

    ! Preallocate vectors
    if (.not.allocated(self % row)) allocate(self % row(n+1))
    if (.not.allocated(self % col)) allocate(self % col(nnz))
    if (.not.allocated(self % val)) allocate(self % val(nnz))

    ! Set counters to 1
    self % n_count  = 1
    self % nz_count = 1

    ! Set n and nnz
    self % n = n
    self % nnz = nnz

    ! Set PETSc active by default to false
    self % petsc_active = .false.

  end subroutine matrix_create

!===============================================================================
! MATRIX_DESTROY deallocates all space associated with a matrix
!===============================================================================

  subroutine matrix_destroy(self)

    class(Matrix), intent(inout) :: self ! matrix instance

#ifdef PETSC
    if (self % petsc_active) call MatDestroy(self % petsc_mat, petsc_err)
#endif

    if (allocated(self % row)) deallocate(self % row)
    if (allocated(self % col)) deallocate(self % col)
    if (allocated(self % val)) deallocate(self % val)

  end subroutine matrix_destroy

!===============================================================================
! MATRIX_ADD_VALUE adds a value to the matrix
!===============================================================================

  subroutine matrix_add_value(self, col, val)

    integer, intent(in) :: col           ! col location in matrix
    real(8), intent(in) :: val           ! value to store in matrix
    class(Matrix), intent(inout) :: self ! matrix instance

    ! Record the data
    self % col(self % nz_count) = col
    self % val(self % nz_count) = val

    ! Need to adjust column indices if PETSc is active
    if (self % petsc_active) self % col(self % nz_count) = &
                             self % col(self % nz_count) - 1

    ! Increment the number of nonzeros currently stored
    self % nz_count = self % nz_count + 1

  end subroutine matrix_add_value

!===============================================================================
! MATRIX_NEW_ROW adds a new row by saving the column position of the new row
!===============================================================================

  subroutine matrix_new_row(self)

    class(Matrix), intent(inout) :: self ! matrix instance

    ! Record the current number of nonzeros
    self % row(self % n_count) = self % nz_count

    ! If PETSc is active, we have to reference indices off 0
    if (self % petsc_active) self % row(self % n_count) = &
                             self % row(self % n_count) - 1

    ! Increment the current row that we are on
    self % n_count = self % n_count + 1

  end subroutine matrix_new_row

!===============================================================================
! MATRIX_ASSEMBLE main rountine to sort all the columns in CSR matrix
!===============================================================================

  subroutine matrix_assemble(self)

    class(Matrix), intent(inout) :: self ! matrix instance

    integer :: i
    integer :: first
    integer :: last

    ! Loop around row vector
    do i = 1, self % n

      ! Get bounds
      first = self % row(i)
      last  = self % row(i+1) - 1

      ! Sort a row
      call sort_csr(self % col, self % val, first, last)

    end do

  end subroutine matrix_assemble

!===============================================================================
! SORT_CSR main routine that performs a sort on a CSR col/val subvector
!===============================================================================

  recursive subroutine sort_csr(col, val, first, last)

    integer :: col(:) ! column vector to sort
    integer :: first  ! first value in sort
    integer :: last   ! last value in sort
    real(8) :: val(:) ! value vector to be sorted like columns

    integer :: mid ! midpoint value

    if (first < last) then
      call split(col, val, first, last, mid)
      call sort_csr(col, val, first, mid-1)
      call sort_csr(col, val, mid+1, last)
    end if

  end subroutine sort_csr

!===============================================================================
! SPLIT bisects the search space for the sorting routine
!===============================================================================

  subroutine split(col, val, low, high, mid)

    integer :: col(:) ! column vector to sort
    integer :: low    ! low index to sort
    integer :: high   ! high index to sort
    integer :: mid    ! middle of sort
    real(8) :: val(:) ! value vector to be sorted like columns

    integer :: left  ! contains left value in sort
    integer :: right ! contains right value in sort
    integer :: iswap ! temporary interger swap
    integer :: pivot ! pivotting variable for columns
    real(8) :: rswap ! temporary real swap
    real(8) :: val0  ! pivot for value vector

    left = low
    right = high
    pivot = col(low)
    val0 = val(low)

    ! Repeat the following while left and right havent met
    do while (left < right)

      ! Scan right to left to find element < pivot
      do while (left < right .and. col(right) >= pivot)
        right = right - 1
      end do

      ! Scan left to right to find element > pivot
      do while (left < right .and. col(left) <= pivot)
        left = left + 1
      end do

      ! If left and right havent met, exchange the items
      if (left < right) then
        iswap = col(left)
        col(left) = col(right)
        col(right) = iswap
        rswap = val(left)
        val(left) = val(right)
        val(right) = rswap
      end if

    end do

    ! Switch the element in split position with pivot
    col(low) = col(right)
    col(right) = pivot
    mid = right
    val(low) = val(right)
    val(right) = val0

  end subroutine split

!===============================================================================
! MATRIX_GET_ROW is a method to get row and checks for PETSc C indexing use
!===============================================================================

  function matrix_get_row(self, i) result(row)

    class(Matrix), intent(in) :: self ! matrix instance
    integer, intent(in)       :: i    ! row to get
    integer                   :: row  ! index in col where row begins

    row = self % row(i)

    if (self % petsc_active) row = row + 1

  end function matrix_get_row

!===============================================================================
! MATRIX_GET_COL is a method to get column and checks for PETSc C index use
!===============================================================================

  function matrix_get_col(self, i) result(col)

    class(Matrix), intent(in) :: self ! matrix instance
    integer, intent(in)       :: i    ! index from row vector
    integer                   :: col  ! the actual column

    col = self % col(i)

    if (self % petsc_active) col = col + 1

  end function matrix_get_col

!===============================================================================
! MATRIX_SETUP_PETSC configures the row/col vectors and links to a PETSc object
!===============================================================================

#ifdef PETSC
  subroutine matrix_setup_petsc(self)

    class(Matrix), intent(inout) :: self ! matrix instance

    ! change indices to c notation
    self % row = self % row - 1
    self % col = self % col - 1

    ! Link to petsc
    call MatCreateSeqAIJWithArrays(PETSC_COMM_WORLD, self % n, self % n, &
            self % row, self % col, self % val, self % petsc_mat, petsc_err)

    ! Petsc is now active
    self % petsc_active = .true.

  end subroutine matrix_setup_petsc
#endif

!===============================================================================
! MATRIX_WRITE_PETSC_BINARY writes a PETSc matrix binary file
!===============================================================================

#ifdef PETSC
  subroutine matrix_write_petsc_binary(self, filename)

    character(*), intent(in)  :: filename ! file name to write to
    class(Matrix), intent(in) :: self     ! matrix instance

    type(PetscViewer) :: viewer ! a petsc viewer instance

    call PetscViewerBinaryOpen(PETSC_COMM_WORLD, trim(filename), &
         FILE_MODE_WRITE, viewer, petsc_err)
    call MatView(self % petsc_mat, viewer, petsc_err)
    call PetscViewerDestroy(viewer, petsc_err)

  end subroutine matrix_write_petsc_binary
#endif

!===============================================================================
! MATRIX_TRANSPOSE uses PETSc to transpose a matrix
!===============================================================================

#ifdef PETSC
  subroutine matrix_transpose(self)

    class(Matrix), intent(inout) :: self ! matrix instance

    call MatTranspose(self % petsc_mat, MAT_REUSE_MATRIX, self % petsc_mat, &
         petsc_err)

  end subroutine matrix_transpose
#endif

!===============================================================================
! MATRIX_VECTOR_MULTIPLY allow a vector to multiply the matrix
!===============================================================================

  subroutine matrix_vector_multiply(self, vec_in, vec_out)

    use constants,      only: ZERO
    use vector_header,  only: Vector

    class(Matrix), intent(in)   :: self    ! matrix instance
    type(Vector), intent(in)    :: vec_in  ! vector to multiply matrix against
    type(Vector), intent(inout) :: vec_out ! resulting vector

    integer :: i ! row iteration counter
    integer :: j ! column iteration counter

    ! Begin loop around rows
    ROWS: do i = 1, self % n

      ! Initialize target location in vector
      vec_out % val(i) = ZERO

      ! Begin loop around columns
      COLS: do j = self % get_row(i), self % get_row(i + 1) - 1

        vec_out % val(i) = vec_out % val(i) + self % val(j) * &
                           vec_in % val(self % get_col(j))

      end do COLS

    end do ROWS

  end subroutine matrix_vector_multiply

!===============================================================================
! MATRIX_SEARCH_INDICES searches for an index in column corresponding to a row 
!===============================================================================

  subroutine matrix_search_indices(self, row, col, idx, found)

    class(Matrix) :: self
    integer :: row
    integer :: col
    integer :: idx
    logical :: found

    integer :: j

    found = .false.

    COLS: do j = self % get_row(row), self % get_row(row + 1) - 1

      if (self % get_col(j) == col) then
        idx = j
        found = .true.
        exit
      end if

    end do COLS

  end subroutine matrix_search_indices

!===============================================================================
! MATRIX_WRITE writes a matrix to file
!===============================================================================

  subroutine matrix_write(self, filename)

    character(*) :: filename
    class(Matrix) :: self

    integer :: unit_
    integer :: i
    integer :: j

    open(newunit=unit_, file=filename)

    do i = 1, self % n
      do j = self % get_row(i), self % get_row(i + 1) - 1
        write(unit_,*) i, self % get_col(j), self % val(j)
      end do
    end do

    close(unit_)

  end subroutine matrix_write

!===============================================================================
! MATRIX_COPY copies a matrix
!===============================================================================

  subroutine matrix_copy(self, mattocopy)

    class(Matrix) :: self
    type(Matrix)  :: mattocopy

    ! Set n and nnz
    self % n_count = mattocopy % n_count
    self % nz_count = mattocopy % nz_count
    self % n = mattocopy % n
    self % nnz = mattocopy % nnz

    ! Allocate vectors
    if (.not.allocated(self % row)) allocate(self % row(self % n + 1))
    if (.not.allocated(self % col)) allocate(self % col(self % nnz))
    if (.not.allocated(self % val)) allocate(self % val(self % nnz))

    ! Set PETSc active to false
    self % petsc_active = .false.

    ! Copy over data
    self % row = mattocopy % row
    self % col = mattocopy % col
    self % val = mattocopy % val

  end subroutine matrix_copy

end module matrix_header<|MERGE_RESOLUTION|>--- conflicted
+++ resolved
@@ -20,7 +20,6 @@
 #  endif
     logical :: petsc_active
    contains
-<<<<<<< HEAD
      procedure :: create             => matrix_create
      procedure :: destroy            => matrix_destroy
      procedure :: add_value          => matrix_add_value
@@ -35,21 +34,6 @@
      procedure :: search_indices     => matrix_search_indices
      procedure :: write              => matrix_write
      procedure :: copy               => matrix_copy
-=======
-     procedure :: create       => matrix_create
-     procedure :: destroy      => matrix_destroy
-     procedure :: add_value    => matrix_add_value
-     procedure :: new_row      => matrix_new_row
-     procedure :: assemble     => matrix_assemble
-     procedure :: get_row      => matrix_get_row
-     procedure :: get_col      => matrix_get_col
-     procedure :: vector_multiply    => matrix_vector_multiply
-#ifdef PETSC
-     procedure :: transpose          => matrix_transpose
-     procedure :: setup_petsc        => matrix_setup_petsc
-     procedure :: write_petsc_binary => matrix_write_petsc_binary
-#endif
->>>>>>> 489b6a64
   end type matrix
 
 #ifdef PETSC
