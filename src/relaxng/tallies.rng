--- conflicted
+++ resolved
@@ -145,13 +145,10 @@
                       <value>mesh</value>
                       <value>energy</value>
                       <value>energyout</value>
-<<<<<<< HEAD
                       <value>delayedgroup</value>
-=======
                       <value>mu</value>
                       <value>polar</value>
                       <value>azimuthal</value>
->>>>>>> 3ffc4660
                     </choice>
                   </element>
                   <attribute name="type">
@@ -165,13 +162,10 @@
                       <value>mesh</value>
                       <value>energy</value>
                       <value>energyout</value>
-<<<<<<< HEAD
                       <value>delayedgroup</value>
-=======
                       <value>mu</value>
                       <value>polar</value>
                       <value>azimuthal</value>
->>>>>>> 3ffc4660
                     </choice>
                   </attribute>
                 </choice>
