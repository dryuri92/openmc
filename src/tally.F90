module tally

  use constants
  use cross_section,    only: multipole_deriv_eval
  use endf_header,      only: Constant1D
  use error,            only: fatal_error
  use geometry_header
  use global
  use math,             only: t_percentile, calc_pn, calc_rn
  use mesh,             only: get_mesh_bin, bin_to_mesh_indices, &
                              get_mesh_indices, mesh_indices_to_bin, &
                              mesh_intersects_2d, mesh_intersects_3d
  use mesh_header,      only: RegularMesh
  use output,           only: header
  use particle_header,  only: LocalCoord, Particle
  use search,           only: binary_search
  use string,           only: to_str
  use tally_header,     only: TallyResult, TallyMapItem, TallyMapElement

#ifdef MPI
  use message_passing
#endif

  implicit none

  integer :: position(N_FILTER_TYPES - 3) = 0 ! Tally map positioning array

!$omp threadprivate(position)

  procedure(score_general_),    pointer :: score_general => null()
  procedure(get_scoring_bins_), pointer :: get_scoring_bins => null()

  abstract interface
    subroutine score_general_(p, t, start_index, filter_index, i_nuclide, &
                              atom_density, flux)
      import Particle
      import TallyObject
      type(Particle),    intent(in)    :: p
      type(TallyObject), intent(inout) :: t
      integer,            intent(in)   :: start_index
      integer,            intent(in)   :: i_nuclide
      integer,            intent(in)   :: filter_index   ! for % results
      real(8),            intent(in)   :: flux           ! flux estimate
      real(8),            intent(in)   :: atom_density   ! atom/b-cm
    end subroutine score_general_

    subroutine get_scoring_bins_(p, i_tally, found_bin)
      import Particle
      type(Particle), intent(in)  :: p
      integer,        intent(in)  :: i_tally
      logical,        intent(out) :: found_bin
    end subroutine get_scoring_bins_
  end interface

contains

!===============================================================================
! INIT_TALLY_ROUTINES Sets the procedure pointers needed for minimizing code
! with the CE and MG modes.
!===============================================================================

  subroutine init_tally_routines()
    if (run_CE) then
      score_general    => score_general_ce
      get_scoring_bins => get_scoring_bins_ce
    else
      score_general    => score_general_mg
      get_scoring_bins => get_scoring_bins_mg
    end if
  end subroutine init_tally_routines

!===============================================================================
! SCORE_GENERAL* adds scores to the tally array for the given filter and
! nuclide.  This will work for either analog or tracklength tallies.  Note that
! atom_density and flux are not used for analog tallies.
!===============================================================================

  subroutine score_general_ce(p, t, start_index, filter_index, i_nuclide, &
       atom_density, flux)
    type(Particle),    intent(in)    :: p
    type(TallyObject), intent(inout) :: t
    integer,           intent(in)    :: start_index
    integer,           intent(in)    :: i_nuclide
    integer,           intent(in)    :: filter_index   ! for % results
    real(8),           intent(in)    :: flux           ! flux estimate
    real(8),           intent(in)    :: atom_density   ! atom/b-cm

    integer :: i                    ! loop index for scoring bins
    integer :: l                    ! loop index for nuclides in material
    integer :: m                    ! loop index for reactions
    integer :: q                    ! loop index for scoring bins
    integer :: i_nuc                ! index in nuclides array (from material)
    integer :: i_energy             ! index in nuclide energy grid
    integer :: score_bin            ! scoring bin, e.g. SCORE_FLUX
    integer :: score_index          ! scoring bin index
    integer :: d                    ! delayed neutron index
    integer :: d_bin                ! delayed group bin index
    integer :: dg_filter            ! index of delayed group filter
    real(8) :: yield                ! delayed neutron yield
    real(8) :: atom_density_        ! atom/b-cm
    real(8) :: f                    ! interpolation factor
    real(8) :: score                ! analog tally score
    real(8) :: macro_total          ! material macro total xs
    real(8) :: macro_scatt          ! material macro scatt xs
    real(8) :: E                    ! particle energy

    i = 0
    SCORE_LOOP: do q = 1, t % n_user_score_bins
      i = i + 1

      ! determine what type of score bin
      score_bin = t % score_bins(i)

      ! determine scoring bin index
      score_index = start_index + i

      !#########################################################################
      ! Determine appropirate scoring value.

      select case(score_bin)


      case (SCORE_FLUX, SCORE_FLUX_YN)
        if (t % estimator == ESTIMATOR_ANALOG) then
          ! All events score to a flux bin. We actually use a collision
          ! estimator in place of an analog one since there is no way to count
          ! 'events' exactly for the flux
          if (survival_biasing) then
            ! We need to account for the fact that some weight was already
            ! absorbed
            score = p % last_wgt + p % absorb_wgt
          else
            score = p % last_wgt
          end if
          score = score / material_xs % total

        else
          ! For flux, we need no cross section
          score = flux
        end if


      case (SCORE_TOTAL, SCORE_TOTAL_YN)
        if (t % estimator == ESTIMATOR_ANALOG) then
          ! All events will score to the total reaction rate. We can just
          ! use the weight of the particle entering the collision as the
          ! score
          if (survival_biasing) then
            ! We need to account for the fact that some weight was already
            ! absorbed
            score = p % last_wgt + p % absorb_wgt
          else
            score = p % last_wgt
          end if

        else
          if (i_nuclide > 0) then
            score = micro_xs(i_nuclide) % total * atom_density * flux
          else
            score = material_xs % total * flux
          end if
        end if


      case (SCORE_INVERSE_VELOCITY)
        ! make sure the correct energy is used
        if (t % estimator == ESTIMATOR_TRACKLENGTH) then
          E = p % E
        else
          E = p % last_E
        end if

        if (t % estimator == ESTIMATOR_ANALOG) then
          ! All events score to an inverse velocity bin. We actually use a
          ! collision estimator in place of an analog one since there is no way
          ! to count 'events' exactly for the inverse velocity
          if (survival_biasing) then
            ! We need to account for the fact that some weight was already
            ! absorbed
            score = p % last_wgt + p % absorb_wgt
          else
            score = p % last_wgt
          end if

          ! Score the flux weighted inverse velocity with velocity in units of
          ! cm/s
          score = score / material_xs % total &
               / (sqrt(TWO * E / (MASS_NEUTRON_MEV)) * C_LIGHT * 100.0_8)

        else
          ! For inverse velocity, we don't need a cross section. The velocity is
          ! in units of cm/s.
          score = flux / (sqrt(TWO * E / (MASS_NEUTRON_MEV)) * C_LIGHT * 100.0_8)
        end if


      case (SCORE_SCATTER, SCORE_SCATTER_N)
        if (t % estimator == ESTIMATOR_ANALOG) then
          ! Skip any event where the particle didn't scatter
          if (p % event /= EVENT_SCATTER) cycle SCORE_LOOP
          ! Since only scattering events make it here, again we can use
          ! the weight entering the collision as the estimator for the
          ! reaction rate
          score = p % last_wgt

        else
          ! Note SCORE_SCATTER_N not available for tracklength/collision.
          if (i_nuclide > 0) then
            score = (micro_xs(i_nuclide) % total &
                 - micro_xs(i_nuclide) % absorption) * atom_density * flux
          else
            score = (material_xs % total - material_xs % absorption) * flux
          end if
        end if


      case (SCORE_SCATTER_PN)
        ! Only analog estimators are available.
        ! Skip any event where the particle didn't scatter
        if (p % event /= EVENT_SCATTER) then
          i = i + t % moment_order(i)
          cycle SCORE_LOOP
        end if
        ! Since only scattering events make it here, again we can use
        ! the weight entering the collision as the estimator for the
        ! reaction rate
        score = p % last_wgt


      case (SCORE_SCATTER_YN)
        ! Only analog estimators are available.
        ! Skip any event where the particle didn't scatter
        if (p % event /= EVENT_SCATTER) then
          i = i + (t % moment_order(i) + 1)**2 - 1
          cycle SCORE_LOOP
        end if
        ! Since only scattering events make it here, again we can use
        ! the weight entering the collision as the estimator for the
        ! reaction rate
        score = p % last_wgt


      case (SCORE_NU_SCATTER, SCORE_NU_SCATTER_N)
        ! Only analog estimators are available.
        ! Skip any event where the particle didn't scatter
        if (p % event /= EVENT_SCATTER) cycle SCORE_LOOP
        ! For scattering production, we need to use the pre-collision weight
        ! times the yield as the estimate for the number of neutrons exiting a
        ! reaction with neutrons in the exit channel
        if (p % event_MT == ELASTIC .or. p % event_MT == N_LEVEL .or. &
             (p % event_MT >= N_N1 .and. p % event_MT <= N_NC)) then
          ! Don't waste time on very common reactions we know have multiplicities
          ! of one.
          score = p % last_wgt
        else
          m = nuclides(p%event_nuclide)%reaction_index% &
               get_key(p % event_MT)

          ! Get yield and apply to score
          associate (rxn => nuclides(p%event_nuclide)%reactions(m))
            select type (yield => rxn % products(1) % yield)
            type is (Constant1D)
              ! Grab the yield from the reaction
              score = p % last_wgt * yield % y
            class default
              ! the yield was already incorporated in to p % wgt per the
              ! scattering routine
              score = p % wgt
            end select
          end associate
        end if


      case (SCORE_NU_SCATTER_PN)
        ! Only analog estimators are available.
        ! Skip any event where the particle didn't scatter
        if (p % event /= EVENT_SCATTER) then
          i = i + t % moment_order(i)
          cycle SCORE_LOOP
        end if
        ! For scattering production, we need to use the pre-collision
        ! weight times the yield as the estimate for the number of
        ! neutrons exiting a reaction with neutrons in the exit channel
        if (p % event_MT == ELASTIC .or. p % event_MT == N_LEVEL .or. &
             (p % event_MT >= N_N1 .and. p % event_MT <= N_NC)) then
          ! Don't waste time on very common reactions we know have multiplicities
          ! of one.
          score = p % last_wgt
        else
          m = nuclides(p%event_nuclide)%reaction_index% &
               get_key(p % event_MT)

          ! Get yield and apply to score
          associate (rxn => nuclides(p%event_nuclide)%reactions(m))
            select type (yield => rxn % products(1) % yield)
            type is (Constant1D)
              ! Grab the yield from the reaction
              score = p % last_wgt * yield % y
            class default
              ! the yield was already incorporated in to p % wgt per the
              ! scattering routine
              score = p % wgt
            end select
          end associate
        end if


      case (SCORE_NU_SCATTER_YN)
        ! Only analog estimators are available.
        ! Skip any event where the particle didn't scatter
        if (p % event /= EVENT_SCATTER) then
          i = i + (t % moment_order(i) + 1)**2 - 1
          cycle SCORE_LOOP
        end if
        ! For scattering production, we need to use the pre-collision
        ! weight times the yield as the estimate for the number of
        ! neutrons exiting a reaction with neutrons in the exit channel
        if (p % event_MT == ELASTIC .or. p % event_MT == N_LEVEL .or. &
             (p % event_MT >= N_N1 .and. p % event_MT <= N_NC)) then
          ! Don't waste time on very common reactions we know have multiplicities
          ! of one.
          score = p % last_wgt
        else
          m = nuclides(p%event_nuclide)%reaction_index% &
               get_key(p % event_MT)

          ! Get yield and apply to score
          associate (rxn => nuclides(p%event_nuclide)%reactions(m))
            select type (yield => rxn % products(1) % yield)
            type is (Constant1D)
              ! Grab the yield from the reaction
              score = p % last_wgt * yield % y
            class default
              ! the yield was already incorporated in to p % wgt per the
              ! scattering routine
              score = p % wgt
            end select
          end associate
        end if


      case (SCORE_TRANSPORT)
        ! Only analog estimators are available.
        ! Skip any event where the particle didn't scatter
        if (p % event /= EVENT_SCATTER) cycle SCORE_LOOP
        ! get material macros
        macro_total = material_xs % total
        macro_scatt = material_xs % total - material_xs % absorption
        ! Score total rate - p1 scatter rate Note estimator needs to be
        ! adjusted since tallying is only occuring when a scatter has
        ! happened. Effectively this means multiplying the estimator by
        ! total/scatter macro
        score = (macro_total - p % mu * macro_scatt) * (ONE / macro_scatt)


      case (SCORE_N_1N)
        ! Only analog estimators are available.
        ! Skip any event where the particle didn't scatter
        if (p % event /= EVENT_SCATTER) cycle SCORE_LOOP
        ! Skip any events where weight of particle changed
        if (p % wgt /= p % last_wgt) cycle SCORE_LOOP
        ! All events that reach this point are (n,1n) reactions
        score = p % last_wgt


      case (SCORE_ABSORPTION)
        if (t % estimator == ESTIMATOR_ANALOG) then
          if (survival_biasing) then
            ! No absorption events actually occur if survival biasing is on --
            ! just use weight absorbed in survival biasing
            score = p % absorb_wgt
          else
            ! Skip any event where the particle wasn't absorbed
            if (p % event == EVENT_SCATTER) cycle SCORE_LOOP
            ! All fission and absorption events will contribute here, so we
            ! can just use the particle's weight entering the collision
            score = p % last_wgt
          end if

        else
          if (i_nuclide > 0) then
            score = micro_xs(i_nuclide) % absorption * atom_density * flux
          else
            score = material_xs % absorption * flux
          end if
        end if


      case (SCORE_FISSION)
        if (t % estimator == ESTIMATOR_ANALOG) then
          if (survival_biasing) then
            ! No fission events occur if survival biasing is on -- need to
            ! calculate fraction of absorptions that would have resulted in
            ! fission
            if (micro_xs(p % event_nuclide) % absorption > ZERO) then
              score = p % absorb_wgt * micro_xs(p % event_nuclide) % fission &
                   / micro_xs(p % event_nuclide) % absorption
            else
              score = ZERO
            end if
          else
            ! Skip any non-absorption events
            if (p % event == EVENT_SCATTER) cycle SCORE_LOOP
            ! All fission events will contribute, so again we can use
            ! particle's weight entering the collision as the estimate for the
            ! fission reaction rate
            score = p % last_wgt * micro_xs(p % event_nuclide) % fission &
                 / micro_xs(p % event_nuclide) % absorption
          end if

        else
          if (i_nuclide > 0) then
            score = micro_xs(i_nuclide) % fission * atom_density * flux
          else
            score = material_xs % fission * flux
          end if
        end if


      case (SCORE_NU_FISSION)
        if (t % estimator == ESTIMATOR_ANALOG) then
          if (survival_biasing .or. p % fission) then
            if (t % find_filter(FILTER_ENERGYOUT) > 0) then
              ! Normally, we only need to make contributions to one scoring
              ! bin. However, in the case of fission, since multiple fission
              ! neutrons were emitted with different energies, multiple
              ! outgoing energy bins may have been scored to. The following
              ! logic treats this special case and results to multiple bins
              call score_fission_eout_ce(p, t, score_index)
              cycle SCORE_LOOP
            end if
          end if
          if (survival_biasing) then
            ! No fission events occur if survival biasing is on -- need to
            ! calculate fraction of absorptions that would have resulted in
            ! nu-fission
            if (micro_xs(p % event_nuclide) % absorption > ZERO) then
              score = p % absorb_wgt * micro_xs(p % event_nuclide) % &
                   nu_fission / micro_xs(p % event_nuclide) % absorption
            else
              score = ZERO
            end if
          else
            ! Skip any non-fission events
            if (.not. p % fission) cycle SCORE_LOOP
            ! If there is no outgoing energy filter, than we only need to
            ! score to one bin. For the score to be 'analog', we need to
            ! score the number of particles that were banked in the fission
            ! bank. Since this was weighted by 1/keff, we multiply by keff
            ! to get the proper score.
            score = keff * p % wgt_bank
          end if

        else
          if (i_nuclide > 0) then
            score = micro_xs(i_nuclide) % nu_fission * atom_density * flux
          else
            score = material_xs % nu_fission * flux
          end if
        end if


      case (SCORE_DELAYED_NU_FISSION)

        ! make sure the correct energy is used
        if (t % estimator == ESTIMATOR_TRACKLENGTH) then
          E = p % E
        else
          E = p % last_E
        end if

        ! Set the delayedgroup filter index and the number of delayed group bins
        dg_filter = t % find_filter(FILTER_DELAYEDGROUP)

        if (t % estimator == ESTIMATOR_ANALOG) then
          if (survival_biasing .or. p % fission) then
            if (t % find_filter(FILTER_ENERGYOUT) > 0) then
              ! Normally, we only need to make contributions to one scoring
              ! bin. However, in the case of fission, since multiple fission
              ! neutrons were emitted with different energies, multiple
              ! outgoing energy bins may have been scored to. The following
              ! logic treats this special case and results to multiple bins
              call score_fission_delayed_eout(p, t, score_index)
              cycle SCORE_LOOP
            end if
          end if
          if (survival_biasing) then
            ! No fission events occur if survival biasing is on -- need to
            ! calculate fraction of absorptions that would have resulted in
            ! delayed-nu-fission
            if (micro_xs(p % event_nuclide) % absorption > ZERO) then

              ! Check if the delayed group filter is present
              if (dg_filter > 0) then

                ! Loop over all delayed group bins and tally to them
                ! individually
                do d_bin = 1, t % filters(dg_filter) % n_bins

                  ! Get the delayed group for this bin
                  d = t % filters(dg_filter) % int_bins(d_bin)

                  ! Compute the yield for this delayed group
                  yield = nuclides(p % event_nuclide) % nu(E, EMISSION_DELAYED, d)

                  ! Compute the score and tally to bin
                  score = p % absorb_wgt * yield * micro_xs(p % event_nuclide) &
                       % fission / micro_xs(p % event_nuclide) % absorption
                  call score_fission_delayed_dg(t, d_bin, score, score_index)
                end do
                cycle SCORE_LOOP
              else
                ! If the delayed group filter is not present, compute the score
                ! by multiplying the absorbed weight by the fraction of the
                ! delayed-nu-fission xs to the absorption xs
                score = p % absorb_wgt * micro_xs(p % event_nuclide) % fission &
                     * nuclides(p % event_nuclide) % nu(E, EMISSION_DELAYED) &
                     / micro_xs(p % event_nuclide) % absorption
              end if
            end if
          else
            ! Skip any non-fission events
            if (.not. p % fission) cycle SCORE_LOOP
            ! If there is no outgoing energy filter, than we only need to
            ! score to one bin. For the score to be 'analog', we need to
            ! score the number of particles that were banked in the fission
            ! bank. Since this was weighted by 1/keff, we multiply by keff
            ! to get the proper score. Loop over the neutrons produced from
            ! fission and check which ones are delayed. If a delayed neutron is
            ! encountered, add its contribution to the fission bank to the
            ! score.

            ! Check if the delayed group filter is present
            if (dg_filter > 0) then

              ! Loop over all delayed group bins and tally to them individually
              do d_bin = 1, t % filters(dg_filter) % n_bins

                ! Get the delayed group for this bin
                d = t % filters(dg_filter) % int_bins(d_bin)

                ! Compute the score and tally to bin
                score = keff * p % wgt_bank / p % n_bank * p % n_delayed_bank(d)
                call score_fission_delayed_dg(t, d_bin, score, score_index)
              end do
              cycle SCORE_LOOP
            else

              ! Add the contribution from all delayed groups
              score = keff * p % wgt_bank / p % n_bank * sum(p % n_delayed_bank)
            end if
          end if
        else

          ! Check if tally is on a single nuclide
          if (i_nuclide > 0) then

            ! Check if the delayed group filter is present
            if (dg_filter > 0) then

              ! Loop over all delayed group bins and tally to them individually
              do d_bin = 1, t % filters(dg_filter) % n_bins

                ! Get the delayed group for this bin
                d = t % filters(dg_filter) % int_bins(d_bin)

                ! Compute the yield for this delayed group
                yield = nuclides(i_nuclide) % nu(E, EMISSION_DELAYED, d)

                ! Compute the score and tally to bin
                score = micro_xs(i_nuclide) % fission * yield * &
                     atom_density * flux
                call score_fission_delayed_dg(t, d_bin, score, score_index)
              end do
              cycle SCORE_LOOP
            else

              ! If the delayed group filter is not present, compute the score
              ! by multiplying the delayed-nu-fission macro xs by the flux
              score = micro_xs(i_nuclide) % fission * nuclides(i_nuclide) % &
                   nu(E, EMISSION_DELAYED) * atom_density * flux
            end if

          ! Tally is on total nuclides
          else

            ! Check if the delayed group filter is present
            if (dg_filter > 0) then

              ! Loop over all nuclides in the current material
              do l = 1, materials(p % material) % n_nuclides

                ! Get atom density
                atom_density_ = materials(p % material) % atom_density(l)

                ! Get index in nuclides array
                i_nuc = materials(p % material) % nuclide(l)

                ! Loop over all delayed group bins and tally to them individually
                do d_bin = 1, t % filters(dg_filter) % n_bins

                  ! Get the delayed group for this bin
                  d = t % filters(dg_filter) % int_bins(d_bin)

                  ! Get the yield for the desired nuclide and delayed group
                  yield = nuclides(i_nuc) % nu(E, EMISSION_DELAYED, d)

                  ! Compute the score and tally to bin
                  score = micro_xs(i_nuc) % fission * yield * atom_density_ * flux
                  call score_fission_delayed_dg(t, d_bin, score, score_index)
                end do
              end do
              cycle SCORE_LOOP
            else

              score = ZERO

              ! Loop over all nuclides in the current material
              do l = 1, materials(p % material) % n_nuclides

                ! Get atom density
                atom_density_ = materials(p % material) % atom_density(l)

                ! Get index in nuclides array
                i_nuc = materials(p % material) % nuclide(l)

                ! Accumulate the contribution from each nuclide
                score = score + micro_xs(i_nuc) % fission * nuclides(i_nuc) % &
                     nu(E, EMISSION_DELAYED) * atom_density_ * flux
              end do
            end if
          end if
        end if


      case (SCORE_KAPPA_FISSION)
        ! Determine kappa-fission cross section on the fly. The ENDF standard
        ! (ENDF-102) states that MT 18 stores the fission energy as the Q_value
        ! (fission(1))

        score = ZERO

        if (t % estimator == ESTIMATOR_ANALOG) then
          if (survival_biasing) then
            ! No fission events occur if survival biasing is on -- need to
            ! calculate fraction of absorptions that would have resulted in
            ! fission scale by kappa-fission
            associate (nuc => nuclides(p%event_nuclide))
              if (micro_xs(p%event_nuclide)%absorption > ZERO .and. &
                   nuc%fissionable) then
                score = p%absorb_wgt * &
                     nuc%reactions(nuc%index_fission(1))%Q_value * &
                     micro_xs(p%event_nuclide)%fission / &
                     micro_xs(p%event_nuclide)%absorption
              end if
            end associate
          else
            ! Skip any non-absorption events
            if (p % event == EVENT_SCATTER) cycle SCORE_LOOP
            ! All fission events will contribute, so again we can use
            ! particle's weight entering the collision as the estimate for
            ! the fission energy production rate
            associate (nuc => nuclides(p%event_nuclide))
              if (nuc%fissionable) then
                score = p%last_wgt * &
                     nuc%reactions(nuc%index_fission(1))%Q_value * &
                     micro_xs(p%event_nuclide)%fission / &
                     micro_xs(p%event_nuclide)%absorption
              end if
            end associate
          end if

        else
          if (i_nuclide > 0) then
            associate (nuc => nuclides(i_nuclide))
              if (nuc%fissionable) then
                score = nuc%reactions(nuc%index_fission(1))%Q_value * &
                     micro_xs(i_nuclide)%fission * atom_density * flux
              end if
            end associate
          else
            do l = 1, materials(p%material)%n_nuclides
              ! Determine atom density and index of nuclide
              atom_density_ = materials(p%material)%atom_density(l)
              i_nuc = materials(p%material)%nuclide(l)

              ! If nuclide is fissionable, accumulate kappa fission
              associate(nuc => nuclides(i_nuc))
                if (nuc % fissionable) then
                  score = score + nuc%reactions(nuc%index_fission(1))%Q_value * &
                       micro_xs(i_nuc)%fission * atom_density_ * flux
                end if
              end associate
            end do
          end if
        end if

      case (SCORE_EVENTS)
        ! Simply count number of scoring events
        score = ONE

      case (ELASTIC)
        if (t % estimator == ESTIMATOR_ANALOG) then
          ! Check if event MT matches
          if (p % event_MT /= ELASTIC) cycle SCORE_LOOP
          score = p % last_wgt

        else
          if (i_nuclide > 0) then
            score = micro_xs(i_nuclide) % elastic * atom_density * flux
          else
            score = material_xs % elastic * flux
          end if
        end if

      case default
        if (t % estimator == ESTIMATOR_ANALOG) then
          ! Any other score is assumed to be a MT number. Thus, we just need
          ! to check if it matches the MT number of the event
          if (p % event_MT /= score_bin) cycle SCORE_LOOP
          score = p % last_wgt

        else
          ! Any other cross section has to be calculated on-the-fly. For
          ! cross sections that are used often (e.g. n2n, ngamma, etc. for
          ! depletion), it might make sense to optimize this section or
          ! pre-calculate cross sections
          if (score_bin > 1) then
            ! Set default score
            score = ZERO

            if (i_nuclide > 0) then
              if (nuclides(i_nuclide)%reaction_index%has_key(score_bin)) then
                m = nuclides(i_nuclide)%reaction_index%get_key(score_bin)
                associate (rxn => nuclides(i_nuclide) % reactions(m))

                  ! Retrieve index on nuclide energy grid and interpolation
                  ! factor
                  i_energy = micro_xs(i_nuclide) % index_grid
                  f = micro_xs(i_nuclide) % interp_factor
                  if (i_energy >= rxn % threshold) then
                    score = ((ONE - f) * rxn % sigma(i_energy - &
                         rxn%threshold + 1) + f * rxn % sigma(i_energy - &
                         rxn%threshold + 2)) * atom_density * flux
                  end if
                end associate
              end if

            else
              do l = 1, materials(p % material) % n_nuclides
                ! Get atom density
                atom_density_ = materials(p % material) % atom_density(l)

                ! Get index in nuclides array
                i_nuc = materials(p % material) % nuclide(l)

                if (nuclides(i_nuc)%reaction_index%has_key(score_bin)) then
                  m = nuclides(i_nuc)%reaction_index%get_key(score_bin)
                  associate (rxn => nuclides(i_nuc) % reactions(m))
                    ! Retrieve index on nuclide energy grid and interpolation
                    ! factor
                    i_energy = micro_xs(i_nuc) % index_grid
                    f = micro_xs(i_nuc) % interp_factor
                    if (i_energy >= rxn % threshold) then
                      score = score + ((ONE - f) * rxn % sigma(i_energy - &
                           rxn%threshold + 1) + f * rxn % sigma(i_energy - &
                           rxn%threshold + 2)) * atom_density_ * flux
                    end if
                  end associate
                end if
              end do
            end if

          else
            call fatal_error("Invalid score type on tally " &
                 // to_str(t % id) // ".")
          end if
        end if

      end select

      !#########################################################################
      ! Add derivative information on score for differential tallies.

      if (t % deriv /= NONE) then
        call apply_derivative_to_score(p, t, i_nuclide, atom_density, &
             score_bin, score)
      end if

      !#########################################################################
      ! Expand score if necessary and add to tally results.
      call expand_and_score(p, t, score_index, filter_index, score_bin, &
                            score, i)

    end do SCORE_LOOP
  end subroutine score_general_ce

  subroutine score_general_mg(p, t, start_index, filter_index, i_nuclide, &
       atom_density, flux)
    type(Particle),    intent(in)    :: p
    type(TallyObject), intent(inout) :: t
    integer,           intent(in)    :: start_index
    integer,           intent(in)    :: i_nuclide
    integer,           intent(in)    :: filter_index   ! for % results
    real(8),           intent(in)    :: flux           ! flux estimate
    real(8),           intent(in)    :: atom_density   ! atom/b-cm

    integer :: i                    ! loop index for scoring bins
    integer :: q                    ! loop index for scoring bins
    integer :: score_bin            ! scoring bin, e.g. SCORE_FLUX
    integer :: score_index          ! scoring bin index
    real(8) :: score                ! analog tally score
    real(8) :: macro_total          ! material macro total xs
    real(8) :: macro_scatt          ! material macro scatt xs
    real(8) :: micro_abs            ! nuclidic microscopic abs
    real(8) :: p_uvw(3)             ! Particle's current uvw

    ! Set the direction, if needed for nuclidic data, so that nuc % get_xs
    ! knows wihch direction it should be using for direction-dependent
    ! mgxs
    if (i_nuclide > 0) then
      p_uvw = p % coord(p % n_coord) % uvw
    end if

    i = 0
    SCORE_LOOP: do q = 1, t % n_user_score_bins
      i = i + 1

      ! determine what type of score bin
      score_bin = t % score_bins(i)

      ! determine scoring bin index
      score_index = start_index + i

      !#########################################################################
      ! Determine appropirate scoring value.

      select case(score_bin)


      case (SCORE_FLUX, SCORE_FLUX_YN)
        if (t % estimator == ESTIMATOR_ANALOG) then
          ! All events score to a flux bin. We actually use a collision
          ! estimator in place of an analog one since there is no way to count
          ! 'events' exactly for the flux
          if (survival_biasing) then
            ! We need to account for the fact that some weight was already
            ! absorbed
            score = p % last_wgt + p % absorb_wgt
          else
            score = p % last_wgt
          end if
          score = score / material_xs % total

        else
          ! For flux, we need no cross section
          score = flux
        end if


      case (SCORE_TOTAL, SCORE_TOTAL_YN)
        if (t % estimator == ESTIMATOR_ANALOG) then
          ! All events will score to the total reaction rate. We can just
          ! use the weight of the particle entering the collision as the
          ! score
          if (survival_biasing) then
            ! We need to account for the fact that some weight was already
            ! absorbed
            score = p % last_wgt + p % absorb_wgt
          else
            score = p % last_wgt
          end if

        else
          if (i_nuclide > 0) then
            associate (nuc => nuclides_MG(i_nuclide) % obj)
              score = nuc % get_xs(p % g, 'total', UVW=p_uvw) * &
                   atom_density * flux
            end associate
          else
            score = material_xs % total * flux
          end if
        end if


      case (SCORE_INVERSE_VELOCITY)
        if (t % estimator == ESTIMATOR_ANALOG) then
          ! All events score to an inverse velocity bin. We actually use a
          ! collision estimator in place of an analog one since there is no way
          ! to count 'events' exactly for the inverse velocity
          if (survival_biasing) then
            ! We need to account for the fact that some weight was already
            ! absorbed
            score = p % last_wgt + p % absorb_wgt
          else
            score = p % last_wgt
          end if
          score = score * inverse_velocities(p % last_g)

        else
          ! For inverse velocity, we need no cross section
          score = score * inverse_velocities(p % g)
        end if


      case (SCORE_SCATTER, SCORE_SCATTER_N)
        if (t % estimator == ESTIMATOR_ANALOG) then
          ! Skip any event where the particle didn't scatter
          if (p % event /= EVENT_SCATTER) cycle SCORE_LOOP
          ! Since only scattering events make it here, again we can use
          ! the weight entering the collision as the estimator for the
          ! reaction rate
          score = p % last_wgt

        else
          ! Note SCORE_SCATTER_N not available for tracklength/collision.
          if (i_nuclide > 0) then
            associate (nuc => nuclides_MG(i_nuclide) % obj)
              score = nuc % get_xs(p % g, 'scatter', UVW=p_uvw) * &
                   atom_density * flux
            end associate
          else
            ! Get the scattering x/s (stored in % elastic)
            score = material_xs % elastic * flux
          end if
        end if

        if (i_nuclide > 0) then
          associate (nuc => nuclides_MG(i_nuclide) % obj)
            score = score * nuc % get_xs(p % g, 'f_mu/mult', p % last_g, &
                                         p % last_uvw, p % mu)
          end associate
        else
          score = score / &
               macro_xs(p % material) % obj % get_xs(p % g, 'mult', &
                                                     p % last_g, &
                                                     p % last_uvw)
        end if


      case (SCORE_SCATTER_PN)
        ! Only analog estimators are available.
        ! Skip any event where the particle didn't scatter
        if (p % event /= EVENT_SCATTER) then
          i = i + t % moment_order(i)
          cycle SCORE_LOOP
        end if
        ! Since only scattering events make it here, again we can use
        ! the weight entering the collision as the estimator for the
        ! reaction rate
        score = p % last_wgt

        if (i_nuclide > 0) then
          associate (nuc => nuclides_MG(i_nuclide) % obj)
            score = score * nuc % get_xs(p % g, 'f_mu/mult', p % last_g, &
                                         p % last_uvw, p % mu)
          end associate
        else
          score = score / &
               macro_xs(p % material) % obj % get_xs(p % g, 'mult', &
                                                     p % last_g, &
                                                     p % last_uvw)
        end if


      case (SCORE_SCATTER_YN)
        ! Only analog estimators are available.
        ! Skip any event where the particle didn't scatter
        if (p % event /= EVENT_SCATTER) then
          i = i + (t % moment_order(i) + 1)**2 - 1
          cycle SCORE_LOOP
        end if
        ! Since only scattering events make it here, again we can use
        ! the weight entering the collision as the estimator for the
        ! reaction rate
        score = p % last_wgt

        if (i_nuclide > 0) then
          associate (nuc => nuclides_MG(i_nuclide) % obj)
            score = score * nuc % get_xs(p % g, 'f_mu/mult', p % last_g, &
                                         p % last_uvw, p % mu)
          end associate
        else
          score = score / &
               macro_xs(p % material) % obj % get_xs(p % g, 'mult', &
                                                     p % last_g, &
                                                     p % last_uvw)
        end if


      case (SCORE_NU_SCATTER, SCORE_NU_SCATTER_N)
        ! Only analog estimators are available.
        ! Skip any event where the particle didn't scatter
        if (p % event /= EVENT_SCATTER) cycle SCORE_LOOP
        ! For scattering production, we need to use the pre-collision
        ! weight times the multiplicity as the estimate for the number of
        ! neutrons exiting a reaction with neutrons in the exit channel
        score = p % wgt
        if (i_nuclide > 0) then
          associate (nuc => nuclides_MG(i_nuclide) % obj)
            score = score * nuc % get_xs(p % g, 'f_mu', p % last_g, &
                                         p % last_uvw, p % mu)
          end associate
        end if


      case (SCORE_NU_SCATTER_PN)
        ! Only analog estimators are available.
        ! Skip any event where the particle didn't scatter
        if (p % event /= EVENT_SCATTER) then
          i = i + t % moment_order(i)
          cycle SCORE_LOOP
        end if
        ! For scattering production, we need to use the pre-collision
        ! weight times the multiplicity as the estimate for the number of
        ! neutrons exiting a reaction with neutrons in the exit channel
        score = p % wgt
        if (i_nuclide > 0) then
          associate (nuc => nuclides_MG(i_nuclide) % obj)
            score = score * nuc % get_xs(p % g, 'f_mu', p % last_g, &
                                         p % last_uvw, p % mu)
          end associate
        end if


      case (SCORE_NU_SCATTER_YN)
        ! Only analog estimators are available.
        ! Skip any event where the particle didn't scatter
        if (p % event /= EVENT_SCATTER) then
          i = i + (t % moment_order(i) + 1)**2 - 1
          cycle SCORE_LOOP
        end if
        ! For scattering production, we need to use the pre-collision
        ! weight times the multiplicity as the estimate for the number of
        ! neutrons exiting a reaction with neutrons in the exit channel
        score = p % wgt
        if (i_nuclide > 0) then
          associate (nuc => nuclides_MG(i_nuclide) % obj)
            score = score * nuc % get_xs(p % g, 'f_mu', p % last_g, &
                                         p % last_uvw, p % mu)
          end associate
        end if


      case (SCORE_TRANSPORT)
        ! Only analog estimators are available.
        ! Skip any event where the particle didn't scatter
        if (p % event /= EVENT_SCATTER) cycle SCORE_LOOP
        ! get material macros
        macro_total = material_xs % total
        macro_scatt = material_xs % elastic
        ! Score total rate - p1 scatter rate Note estimator needs to be
        ! adjusted since tallying is only occuring when a scatter has
        ! happened. Effectively this means multiplying the estimator by
        ! total/scatter macro
        score = (macro_total - p % mu * macro_scatt) * (ONE / macro_scatt)


      case (SCORE_N_1N)
        ! Only analog estimators are available.
        ! Skip any event where the particle didn't scatter
        if (p % event /= EVENT_SCATTER) cycle SCORE_LOOP
        ! Skip any events where weight of particle changed
        if (p % wgt /= p % last_wgt) cycle SCORE_LOOP
        ! All events that reach this point are (n,1n) reactions
        score = p % last_wgt


      case (SCORE_ABSORPTION)
        if (t % estimator == ESTIMATOR_ANALOG) then
          if (survival_biasing) then
            ! No absorption events actually occur if survival biasing is on --
            ! just use weight absorbed in survival biasing
            score = p % absorb_wgt
          else
            ! Skip any event where the particle wasn't absorbed
            if (p % event == EVENT_SCATTER) cycle SCORE_LOOP
            ! All fission and absorption events will contribute here, so we
            ! can just use the particle's weight entering the collision
            score = p % last_wgt
          end if

        else
          if (i_nuclide > 0) then
            associate (nuc => nuclides_MG(i_nuclide) % obj)
              score = nuc % get_xs(p % g, 'absorption', UVW=p_uvw) &
                   * atom_density * flux
            end associate
          else
            score = material_xs % absorption * flux
          end if
        end if


      case (SCORE_FISSION)
        if (t % estimator == ESTIMATOR_ANALOG) then
          if (survival_biasing) then
            ! No fission events occur if survival biasing is on -- need to
            ! calculate fraction of absorptions that would have resulted in
            ! fission
            associate (nuc => nuclides_MG(i_nuclide) % obj)
              micro_abs = nuc % get_xs(p % g, 'absorption', UVW=p_uvw)
              if (micro_abs > ZERO) then
                score = p % absorb_wgt * &
                     nuc % get_xs(p % g, 'fission', UVW=p_uvw) &
                     / micro_abs
              else
                score = ZERO
              end if
            end associate
          else
            ! Skip any non-absorption events
            if (p % event == EVENT_SCATTER) cycle SCORE_LOOP
            ! All fission events will contribute, so again we can use
            ! particle's weight entering the collision as the estimate for the
            ! fission reaction rate
            associate (nuc => nuclides_MG(i_nuclide) % obj)
              score = p % last_wgt &
                   * nuc % get_xs(p % g, 'fission', UVW=p_uvw) &
                   / nuc % get_xs(p % g, 'absorption', UVW=p_uvw)
            end associate
          end if

        else
          if (i_nuclide > 0) then
            associate (nuc => nuclides_MG(i_nuclide) % obj)
              score = nuc % get_xs(p % g, 'fission', UVW=p_uvw) * &
                   atom_density * flux
            end associate
          else
            score = flux * macro_xs(p % material) % obj % get_xs(p % g, &
                 'fission', UVW=p_uvw)

          end if
        end if


      case (SCORE_NU_FISSION)
        if (t % estimator == ESTIMATOR_ANALOG) then
          if (survival_biasing .or. p % fission) then
            if (t % find_filter(FILTER_ENERGYOUT) > 0) then
              ! Normally, we only need to make contributions to one scoring
              ! bin. However, in the case of fission, since multiple fission
              ! neutrons were emitted with different energies, multiple
              ! outgoing energy bins may have been scored to. The following
              ! logic treats this special case and results to multiple bins
              call score_fission_eout_mg(p, t, score_index)
              cycle SCORE_LOOP
            end if
          end if
          if (survival_biasing) then
            ! No fission events occur if survival biasing is on -- need to
            ! calculate fraction of absorptions that would have resulted in
            ! nu-fission
            associate (nuc => nuclides_MG(i_nuclide) % obj)
              micro_abs = nuc % get_xs(p % g, 'absorption', UVW=p_uvw)
              if (micro_abs > ZERO) then
                score = p % absorb_wgt * &
                     nuc % get_xs(p % g, 'fission', UVW=p_uvw) / &
                     micro_abs
              else
                score = ZERO
              end if
            end associate
          else
            ! Skip any non-fission events
            if (.not. p % fission) cycle SCORE_LOOP
            ! If there is no outgoing energy filter, than we only need to
            ! score to one bin. For the score to be 'analog', we need to
            ! score the number of particles that were banked in the fission
            ! bank. Since this was weighted by 1/keff, we multiply by keff
            ! to get the proper score.
            score = keff * p % wgt_bank
          end if

        else
          if (i_nuclide > 0) then
            associate (nuc => nuclides_MG(i_nuclide) % obj)
              score = nuc % get_xs(p % g, 'nu_fission', UVW=p_uvw) &
                   * atom_density * flux
          end associate
          else
            score = material_xs % nu_fission * flux
          end if
        end if


      case (SCORE_KAPPA_FISSION)
        ! Determine kappa-fission cross section
        score = ZERO
        if (t % estimator == ESTIMATOR_ANALOG) then
          if (survival_biasing) then
            ! No fission events occur if survival biasing is on -- need to
            ! calculate fraction of absorptions that would have resulted in
            ! fission scale by kappa-fission
            associate (nuc => nuclides_MG(i_nuclide) % obj)
              micro_abs = nuc % get_xs(p % g, 'absorption', UVW=p_uvw)
              if (micro_abs > ZERO) then
                score = p % absorb_wgt * &
                     nuc % get_xs(p % g, 'k_fission', UVW=p_uvw) / &
                     micro_abs
              end if
            end associate
          else
            ! Skip any non-absorption events
            if (p % event == EVENT_SCATTER) cycle SCORE_LOOP
            ! All fission events will contribute, so again we can use
            ! particle's weight entering the collision as the estimate for
            ! the fission energy production rate
            associate (nuc => nuclides_MG(i_nuclide) % obj)
              score = p % last_wgt * &
                   nuc % get_xs(p % g, 'k_fission', UVW=p_uvw) / &
                   nuc % get_xs(p % g, 'absorption', UVW=p_uvw)
            end associate
          end if

        else
          if (i_nuclide > 0) then
            associate (nuc => nuclides_MG(i_nuclide) % obj)
              score = nuc % get_xs(p % g, 'k_fission', UVW=p_uvw) &
                   * atom_density * flux
            end associate
          else
            score = flux * macro_xs(p % material) % obj % get_xs(p % g, &
                 'k_fission', UVW=p_uvw)
          end if
        end if


      case (SCORE_EVENTS)
        ! Simply count number of scoring events
        score = ONE

      end select

      !#########################################################################
      ! Expand score if necessary and add to tally results.
      call expand_and_score(p, t, score_index, filter_index, score_bin, &
                            score, i)

    end do SCORE_LOOP
  end subroutine score_general_mg

!===============================================================================
! EXPAND_AND_SCORE takes a previously determined score value and adjusts it
! if necessary (for functional expansion weighting), and then adds the resultant
! value to the tally results array.
!===============================================================================

  subroutine expand_and_score(p, t, score_index, filter_index, score_bin, &
                              score, i)
    type(Particle),    intent(in)    :: p
    type(TallyObject), intent(inout) :: t
    integer,           intent(inout) :: score_index
    integer,           intent(in)    :: filter_index ! for % results
    integer,           intent(in)    :: score_bin    ! score of concern
    real(8),           intent(inout) :: score        ! data to score
    integer,           intent(inout) :: i            ! Working index

    integer :: num_nm ! Number of N,M orders in harmonic
    integer :: n      ! Moment loop index
    real(8) :: uvw(3)

    select case(score_bin)
    case (SCORE_SCATTER_N, SCORE_NU_SCATTER_N)
      ! Find the scattering order for a singly requested moment, and
      ! store its moment contribution.
      if (t % moment_order(i) == 1) then
        score = score * p % mu ! avoid function call overhead
      else
        score = score * calc_pn(t % moment_order(i), p % mu)
      endif
!$omp atomic
      t % results(score_index, filter_index) % value = &
           t % results(score_index, filter_index) % value + score


    case(SCORE_SCATTER_YN, SCORE_NU_SCATTER_YN)
      score_index = score_index - 1
      num_nm = 1
      ! Find the order for a collection of requested moments
      ! and store the moment contribution of each
      do n = 0, t % moment_order(i)
        ! determine scoring bin index
        score_index = score_index + num_nm
        ! Update number of total n,m bins for this n (m = [-n: n])
        num_nm = 2 * n + 1

        ! multiply score by the angular flux moments and store
!$omp critical (score_general_scatt_yn)
        t % results(score_index: score_index + num_nm - 1, filter_index) &
             % value = t &
             % results(score_index: score_index + num_nm - 1, filter_index)&
             % value &
             + score * calc_pn(n, p % mu) * calc_rn(n, p % last_uvw)
!$omp end critical (score_general_scatt_yn)
      end do
      i = i + (t % moment_order(i) + 1)**2 - 1


    case(SCORE_FLUX_YN, SCORE_TOTAL_YN)
      score_index = score_index - 1
      num_nm = 1
      if (t % estimator == ESTIMATOR_ANALOG .or. &
           t % estimator == ESTIMATOR_COLLISION) then
        uvw = p % last_uvw
      else if (t % estimator == ESTIMATOR_TRACKLENGTH) then
        uvw = p % coord(1) % uvw
      end if
      ! Find the order for a collection of requested moments
      ! and store the moment contribution of each
      do n = 0, t % moment_order(i)
        ! determine scoring bin index
        score_index = score_index + num_nm
        ! Update number of total n,m bins for this n (m = [-n: n])
        num_nm = 2 * n + 1

        ! multiply score by the angular flux moments and store
!$omp critical (score_general_flux_tot_yn)
        t % results(score_index: score_index + num_nm - 1, filter_index) &
             % value = t &
             % results(score_index: score_index + num_nm - 1, filter_index)&
             % value &
             + score * calc_rn(n, uvw)
!$omp end critical (score_general_flux_tot_yn)
      end do
      i = i + (t % moment_order(i) + 1)**2 - 1


    case (SCORE_SCATTER_PN, SCORE_NU_SCATTER_PN)
      score_index = score_index - 1
      ! Find the scattering order for a collection of requested moments
      ! and store the moment contribution of each
      do n = 0, t % moment_order(i)
        ! determine scoring bin index
        score_index = score_index + 1

        ! get the score and tally it
!$omp atomic
        t % results(score_index, filter_index) % value = &
             t % results(score_index, filter_index) % value &
             + score * calc_pn(n, p % mu)
      end do
      i = i + t % moment_order(i)


    case default
!$omp atomic
      t % results(score_index, filter_index) % value = &
           t % results(score_index, filter_index) % value + score


    end select

  end subroutine expand_and_score

!===============================================================================
! SCORE_ALL_NUCLIDES tallies individual nuclide reaction rates specifically when
! the user requests <nuclides>all</nuclides>.
!===============================================================================

  subroutine score_all_nuclides(p, i_tally, flux, filter_index)

    type(Particle), intent(in) :: p
    integer,        intent(in) :: i_tally
    real(8),        intent(in) :: flux
    integer,        intent(in) :: filter_index

    integer :: i             ! loop index for nuclides in material
    integer :: i_nuclide     ! index in nuclides array
    real(8) :: atom_density  ! atom density of single nuclide in atom/b-cm
    type(TallyObject), pointer :: t
    type(Material),    pointer :: mat

    ! Get pointer to tally
    t => tallies(i_tally)

    ! Get pointer to current material. We need this in order to determine what
    ! nuclides are in the material
    mat => materials(p % material)

    ! ==========================================================================
    ! SCORE ALL INDIVIDUAL NUCLIDE REACTION RATES

    NUCLIDE_LOOP: do i = 1, mat % n_nuclides

      ! Determine index in nuclides array and atom density for i-th nuclide in
      ! current material
      i_nuclide = mat % nuclide(i)
      atom_density = mat % atom_density(i)

      ! Determine score for each bin
      call score_general(p, t, (i_nuclide-1)*t % n_score_bins, filter_index, &
           i_nuclide, atom_density, flux)

    end do NUCLIDE_LOOP

    ! ==========================================================================
    ! SCORE TOTAL MATERIAL REACTION RATES

    i_nuclide = -1
    atom_density = ZERO

    ! Determine score for each bin
    call score_general(p, t, n_nuclides_total*t % n_score_bins, filter_index, &
         i_nuclide, atom_density, flux)

  end subroutine score_all_nuclides

!===============================================================================
! SCORE_ANALOG_TALLY keeps track of how many events occur in a specified cell,
! energy range, etc. Note that since these are "analog" tallies, they are only
! triggered at every collision, not every event
!===============================================================================

  subroutine score_analog_tally(p)

    type(Particle), intent(in) :: p

    integer :: i
    integer :: i_tally
    integer :: k                    ! loop index for nuclide bins
                                    ! position during the loop
    integer :: filter_index         ! single index for single bin
    integer :: i_nuclide            ! index in nuclides array
    real(8) :: last_wgt             ! pre-collision particle weight
    real(8) :: wgt                  ! post-collision particle weight
    real(8) :: mu                   ! cosine of angle of collision
    logical :: found_bin            ! scoring bin found?
    type(TallyObject), pointer :: t

    ! Copy particle's pre- and post-collision weight and angle
    last_wgt = p % last_wgt
    wgt = p % wgt
    mu = p % mu

    ! A loop over all tallies is necessary because we need to simultaneously
    ! determine different filter bins for the same tally in order to score to it

    TALLY_LOOP: do i = 1, active_analog_tallies % size()
      ! Get index of tally and pointer to tally
      i_tally = active_analog_tallies % get_item(i)
      t => tallies(i_tally)

      ! =======================================================================
      ! DETERMINE SCORING BIN COMBINATION

      call get_scoring_bins(p, i_tally, found_bin)
      if (.not. found_bin) cycle

      ! =======================================================================
      ! CALCULATE RESULTS AND ACCUMULATE TALLY

      ! If we have made it here, we have a scoring combination of bins for this
      ! tally -- now we need to determine where in the results array we should
      ! be accumulating the tally values

      ! Determine scoring index for this filter combination
      filter_index = sum((matching_bins(1:t%n_filters) - 1) * t % stride) + 1

      ! Check for nuclide bins
      k = 0
      NUCLIDE_LOOP: do while (k < t % n_nuclide_bins)

        ! Increment the index in the list of nuclide bins
        k = k + 1

        if (t % all_nuclides) then
          ! In the case that the user has requested to tally all nuclides, we
          ! can take advantage of the fact that we know exactly how nuclide
          ! bins correspond to nuclide indices.
          if (k == 1) then
            ! If we just entered, set the nuclide bin index to the index in
            ! the nuclides array since this will match the index in the
            ! nuclide bin array.
            k = p % event_nuclide
          elseif (k == p % event_nuclide + 1) then
            ! After we've tallied the individual nuclide bin, we also need
            ! to contribute to the total material bin which is the last bin
            k = n_nuclides_total + 1
          else
            ! After we've tallied in both the individual nuclide bin and the
            ! total material bin, we're done
            exit
          end if

        else
          ! If the user has explicitly specified nuclides (or specified
          ! none), we need to search through the nuclide bin list one by
          ! one. First we need to get the value of the nuclide bin
          i_nuclide = t % nuclide_bins(k)

          ! Now compare the value against that of the colliding nuclide.
          if (i_nuclide /= p % event_nuclide .and. i_nuclide /= -1) cycle
        end if

        ! Determine score for each bin
        call score_general(p, t, (k-1)*t % n_score_bins, filter_index, &
             i_nuclide, ZERO, ZERO)

      end do NUCLIDE_LOOP

      ! If the user has specified that we can assume all tallies are spatially
      ! separate, this implies that once a tally has been scored to, we needn't
      ! check the others. This cuts down on overhead when there are many
      ! tallies specified

      if (assume_separate) exit TALLY_LOOP

    end do TALLY_LOOP

    ! Reset tally map positioning
    position = 0

  end subroutine score_analog_tally

!===============================================================================
! SCORE_FISSION_EOUT handles a special case where we need to store neutron
! production rate with an outgoing energy filter (think of a fission matrix). In
! this case, we may need to score to multiple bins if there were multiple
! neutrons produced with different energies.
!===============================================================================

  subroutine score_fission_eout_ce(p, t, i_score)
    type(Particle), intent(in) :: p
    type(TallyObject), intent(inout) :: t
    integer, intent(in)        :: i_score ! index for score

    integer :: i             ! index of outgoing energy filter
    integer :: n             ! number of energies on filter
    integer :: k             ! loop index for bank sites
    integer :: bin_energyout ! original outgoing energy bin
    integer :: i_filter      ! index for matching filter bin combination
    real(8) :: score         ! actual score
    real(8) :: E_out         ! energy of fission bank site

    ! save original outgoing energy bin and score index
    i = t % find_filter(FILTER_ENERGYOUT)
    bin_energyout = matching_bins(i)

    ! Get number of energies on filter
    n = size(t % filters(i) % real_bins)

    ! Since the creation of fission sites is weighted such that it is
    ! expected to create n_particles sites, we need to multiply the
    ! score by keff to get the true nu-fission rate. Otherwise, the sum
    ! of all nu-fission rates would be ~1.0.

    ! loop over number of particles banked
    do k = 1, p % n_bank
      ! determine score based on bank site weight and keff
      score = keff * fission_bank(n_bank - p % n_bank + k) % wgt

      ! Add derivative information for differenetial tallies.  Note that the
      ! i_nuclide and atom_density arguments do not matter since this is an
      ! analog estimator.
      if (t % deriv /= NONE) then
        call apply_derivative_to_score(p, t, 0, ZERO, SCORE_NU_FISSION, score)
      end if

      ! determine outgoing energy from fission bank
      E_out = fission_bank(n_bank - p % n_bank + k) % E

      ! check if outgoing energy is within specified range on filter
      if (E_out < t % filters(i) % real_bins(1) .or. &
           E_out > t % filters(i) % real_bins(n)) cycle

      ! change outgoing energy bin
      matching_bins(i) = binary_search(t % filters(i) % real_bins, n, E_out)

      ! determine scoring index
      i_filter = sum((matching_bins(1:t%n_filters) - 1) * t % stride) + 1

      ! Add score to tally
!$omp atomic
      t % results(i_score, i_filter) % value = &
           t % results(i_score, i_filter) % value + score
    end do

    ! reset outgoing energy bin and score index
    matching_bins(i) = bin_energyout

  end subroutine score_fission_eout_ce

  subroutine score_fission_eout_mg(p, t, i_score)
    type(Particle),    intent(in)    :: p
    type(TallyObject), intent(inout) :: t
    integer,           intent(in)    :: i_score ! index for score

    integer :: i             ! index of outgoing energy filter
    integer :: n             ! number of energies on filter
    integer :: k             ! loop index for bank sites
    integer :: bin_energyout ! original outgoing energy bin
    integer :: i_filter      ! index for matching filter bin combination
    real(8) :: score         ! actual score
    integer :: gout          ! energy group of fission bank site
    real(8) :: E_out

    ! save original outgoing energy bin and score index
    i = t % find_filter(FILTER_ENERGYOUT)
    bin_energyout = matching_bins(i)

    ! Get number of energies on filter
    n = size(t % filters(i) % real_bins)

    ! Since the creation of fission sites is weighted such that it is
    ! expected to create n_particles sites, we need to multiply the
    ! score by keff to get the true nu-fission rate. Otherwise, the sum
    ! of all nu-fission rates would be ~1.0.

    ! loop over number of particles banked
    do k = 1, p % n_bank
      ! determine score based on bank site weight and keff
      score = keff * fission_bank(n_bank - p % n_bank + k) % wgt

      if (t % energyout_matches_groups) then
        ! determine outgoing energy from fission bank
        gout = int(fission_bank(n_bank - p % n_bank + k) % E)

        ! change outgoing energy bin
        matching_bins(i) = gout
      else
        ! determine outgoing energy from fission bank
        E_out = fission_bank(n_bank - p % n_bank + k) % E

        ! check if outgoing energy is within specified range on filter
        if (E_out < t % filters(i) % real_bins(1) .or. &
             E_out > t % filters(i) % real_bins(n)) cycle

        ! change outgoing energy bin
        matching_bins(i) = binary_search(t % filters(i) % real_bins, n, E_out)
      end if

      ! determine scoring index
      i_filter = sum((matching_bins(1:t%n_filters) - 1) * t % stride) + 1

      ! Add score to tally
!$omp atomic
      t % results(i_score, i_filter) % value = &
           t % results(i_score, i_filter) % value + score
    end do

    ! reset outgoing energy bin and score index
    matching_bins(i) = bin_energyout

  end subroutine score_fission_eout_mg

!===============================================================================
! SCORE_FISSION_DELAYED_EOUT handles a special case where we need to store
! delayed neutron production rate with an outgoing energy filter (think of a
! fission matrix). In this case, we may need to score to multiple bins if there
! were multiple neutrons produced with different energies.
!===============================================================================

  subroutine score_fission_delayed_eout(p, t, i_score)

    type(Particle), intent(in)       :: p
    type(TallyObject), intent(inout) :: t
    integer, intent(in)              :: i_score ! index for score

    integer :: i             ! index of outgoing energy filter
    integer :: j             ! index of delayedgroup filter
    integer :: d             ! delayed group
    integer :: g             ! another delayed group
    integer :: d_bin         ! delayed group bin index
    integer :: n             ! number of energies on filter
    integer :: k             ! loop index for bank sites
    integer :: bin_energyout ! original outgoing energy bin
    integer :: i_filter      ! index for matching filter bin combination
    real(8) :: score         ! actual score
    real(8) :: E_out         ! energy of fission bank site

    ! Save original outgoing energy bin
    i = t % find_filter(FILTER_ENERGYOUT)
    bin_energyout = matching_bins(i)

    ! Get the index of delayed group filter
    j = t % find_filter(FILTER_DELAYEDGROUP)

    ! Get number of energies on filter
    n = size(t % filters(i) % real_bins)

    ! Since the creation of fission sites is weighted such that it is
    ! expected to create n_particles sites, we need to multiply the
    ! score by keff to get the true delayed-nu-fission rate.

    ! loop over number of particles banked
    do k = 1, p % n_bank

      ! get the delayed group
      g = fission_bank(n_bank - p % n_bank + k) % delayed_group

      ! check if the particle was born delayed
      if (g /= 0) then

        ! determine score based on bank site weight and keff
        score = keff * fission_bank(n_bank - p % n_bank + k) % wgt

        ! determine outgoing energy from fission bank
        E_out = fission_bank(n_bank - p % n_bank + k) % E

        ! check if outgoing energy is within specified range on filter
        if (E_out < t % filters(i) % real_bins(1) .or. &
             E_out > t % filters(i) % real_bins(n)) cycle

        ! change outgoing energy bin
        matching_bins(i) = binary_search(t % filters(i) % real_bins, n, E_out)

        ! if the delayed group filter is present, tally to corresponding
        ! delayed group bin if it exists
        if (j > 0) then

          ! loop over delayed group bins until the corresponding bin is found
          do d_bin = 1, t % filters(j) % n_bins
            d = t % filters(j) % int_bins(d_bin)

            ! check whether the delayed group of the particle is equal to the
            ! delayed group of this bin
            if (d == g) then
              call score_fission_delayed_dg(t, d_bin, score, i_score)
            end if
          end do

        ! if the delayed group filter is not present, add score to tally
        else

          ! determine scoring index
          i_filter = sum((matching_bins(1:t%n_filters) - 1) * t % stride) + 1

          ! Add score to tally
!$omp atomic
          t % results(i_score, i_filter) % value = &
               t % results(i_score, i_filter) % value + score
        end if
      end if
    end do

    ! reset outgoing energy bin
    matching_bins(i) = bin_energyout

  end subroutine score_fission_delayed_eout

!===============================================================================
! SCORE_FISSION_DELAYED_DG helper function used to increment the tally when a
! delayed group filter is present.
!===============================================================================

  subroutine score_fission_delayed_dg(t, d_bin, score, score_index)

    type(TallyObject), intent(inout) :: t
    integer, intent(in)              :: score_index ! index for score
    integer, intent(in)              :: d_bin       ! delayed group bin index

    integer :: bin_original  ! original bin index
    integer :: filter_index  ! index for matching filter bin combination
    real(8) :: score         ! actual score

    ! save original delayed group bin
    bin_original = matching_bins(t % find_filter(FILTER_DELAYEDGROUP))
    matching_bins(t % find_filter(FILTER_DELAYEDGROUP)) = d_bin

    ! Compute the filter index based on the modified matching_bins
    filter_index = sum((matching_bins(1:t%n_filters) - 1) * t % stride) + 1

!$omp atomic
    t % results(score_index, filter_index) % value = &
         t % results(score_index, filter_index) % value + score

    ! reset original delayed group bin
    matching_bins(t % find_filter(FILTER_DELAYEDGROUP)) = bin_original

  end subroutine score_fission_delayed_dg

!===============================================================================
! SCORE_TRACKLENGTH_TALLY calculates fluxes and reaction rates based on the
! track-length estimate of the flux. This is triggered at every event (surface
! crossing, lattice crossing, or collision) and thus cannot be done for tallies
! that require post-collision information.
!===============================================================================

  subroutine score_tracklength_tally(p, distance)

    type(Particle), intent(in) :: p
    real(8),        intent(in) :: distance

    integer :: i
    integer :: i_tally
    integer :: j                    ! loop index for scoring bins
    integer :: k                    ! loop index for nuclide bins
    integer :: filter_index         ! single index for single bin
    integer :: i_nuclide            ! index in nuclides array (from bins)
    real(8) :: flux                 ! tracklength estimate of flux
    real(8) :: atom_density         ! atom density of single nuclide in atom/b-cm
    logical :: found_bin            ! scoring bin found?
    type(TallyObject), pointer :: t
    type(Material),    pointer :: mat

    ! Determine track-length estimate of flux
    flux = p % wgt * distance

    ! A loop over all tallies is necessary because we need to simultaneously
    ! determine different filter bins for the same tally in order to score to it

    TALLY_LOOP: do i = 1, active_tracklength_tallies % size()
      ! Get index of tally and pointer to tally
      i_tally = active_tracklength_tallies % get_item(i)
      t => tallies(i_tally)

      ! Check if this tally has a mesh filter -- if so, we treat it separately
      ! since multiple bins can be scored to with a single track

      if (t % find_filter(FILTER_MESH) > 0) then
        call score_tl_on_mesh(p, i_tally, distance)
        cycle
      end if

      ! =======================================================================
      ! DETERMINE SCORING BIN COMBINATION

      call get_scoring_bins(p, i_tally, found_bin)
      if (.not. found_bin) cycle

      ! =======================================================================
      ! CALCULATE RESULTS AND ACCUMULATE TALLY

      ! If we have made it here, we have a scoring combination of bins for this
      ! tally -- now we need to determine where in the results array we should
      ! be accumulating the tally values

      ! Determine scoring index for this filter combination
      filter_index = sum((matching_bins(1:t%n_filters) - 1) * t % stride) + 1

      if (t % all_nuclides) then
        if (p % material /= MATERIAL_VOID) then
          call score_all_nuclides(p, i_tally, flux, filter_index)
        end if
      else

        NUCLIDE_BIN_LOOP: do k = 1, t % n_nuclide_bins
          ! Get index of nuclide in nuclides array
          i_nuclide = t % nuclide_bins(k)

          if (i_nuclide > 0) then
            if (p % material /= MATERIAL_VOID) then
              ! Get pointer to current material
              mat => materials(p % material)

              ! Determine if nuclide is actually in material
              NUCLIDE_MAT_LOOP: do j = 1, mat % n_nuclides
                ! If index of nuclide matches the j-th nuclide listed in the
                ! material, break out of the loop
                if (i_nuclide == mat % nuclide(j)) exit

                ! If we've reached the last nuclide in the material, it means
                ! the specified nuclide to be tallied is not in this material
                if (j == mat % n_nuclides) then
                  cycle NUCLIDE_BIN_LOOP
                end if
              end do NUCLIDE_MAT_LOOP

              atom_density = mat % atom_density(j)
            else
              atom_density = ZERO
            end if
          end if

          ! Determine score for each bin
          call score_general(p, t, (k-1)*t % n_score_bins, filter_index, &
               i_nuclide, atom_density, flux)

        end do NUCLIDE_BIN_LOOP
      end if

      ! If the user has specified that we can assume all tallies are spatially
      ! separate, this implies that once a tally has been scored to, we needn't
      ! check the others. This cuts down on overhead when there are many
      ! tallies specified

      if (assume_separate) exit TALLY_LOOP

    end do TALLY_LOOP

    ! Reset tally map positioning
    position = 0

  end subroutine score_tracklength_tally

!===============================================================================
! SCORE_TL_ON_MESH calculate fluxes and reaction rates based on the track-length
! estimate of the flux specifically for tallies that have mesh filters. For
! these tallies, it is possible to score to multiple mesh cells for each track.
!===============================================================================

  subroutine score_tl_on_mesh(p, i_tally, d_track)

    type(Particle), intent(in) :: p
    integer,        intent(in) :: i_tally
    real(8),        intent(in) :: d_track

    integer :: i                    ! loop index for filter/score bins
    integer :: j                    ! loop index for direction
    integer :: k                    ! loop index for mesh cell crossings
    integer :: b                    ! loop index for nuclide bins
    integer :: ijk0(3)              ! indices of starting coordinates
    integer :: ijk1(3)              ! indices of ending coordinates
    integer :: ijk_cross(3)         ! indices of mesh cell crossed
    integer :: n_cross              ! number of surface crossings
    integer :: filter_index         ! single index for single bin
    integer :: i_nuclide            ! index in nuclides array
    integer :: i_filter_mesh        ! index of mesh filter in filters array
    real(8) :: atom_density         ! density of individual nuclide in atom/b-cm
    real(8) :: flux                 ! tracklength estimate of flux
    real(8) :: uvw(3)               ! cosine of angle of particle
    real(8) :: xyz0(3)              ! starting/intermediate coordinates
    real(8) :: xyz1(3)              ! ending coordinates of particle
    real(8) :: xyz_cross(3)         ! coordinates of next boundary
    real(8) :: d(3)                 ! distance to each bounding surface
    real(8) :: distance             ! distance traveled in mesh cell
    logical :: found_bin            ! was a scoring bin found?
    logical :: start_in_mesh        ! starting coordinates inside mesh?
    logical :: end_in_mesh          ! ending coordinates inside mesh?
    real(8) :: theta
    real(8) :: phi
    type(TallyObject), pointer :: t
    type(RegularMesh), pointer :: m
    type(Material),    pointer :: mat

    t => tallies(i_tally)
    matching_bins(1:t%n_filters) = 1

    ! ==========================================================================
    ! CHECK IF THIS TRACK INTERSECTS THE MESH

    ! Copy starting and ending location of particle
    xyz0 = p % coord(1) % xyz - (d_track - TINY_BIT) * p % coord(1) % uvw
    xyz1 = p % coord(1) % xyz  - TINY_BIT * p % coord(1) % uvw

    ! Get index for mesh filter
    i_filter_mesh = t % find_filter(FILTER_MESH)

    ! Determine indices for starting and ending location
    m => meshes(t % filters(i_filter_mesh) % int_bins(1))
    call get_mesh_indices(m, xyz0, ijk0(:m % n_dimension), start_in_mesh)
    call get_mesh_indices(m, xyz1, ijk1(:m % n_dimension), end_in_mesh)

    ! Check if start or end is in mesh -- if not, check if track still
    ! intersects with mesh
    if ((.not. start_in_mesh) .and. (.not. end_in_mesh)) then
      if (m % n_dimension == 2) then
        if (.not. mesh_intersects_2d(m, xyz0, xyz1)) return
      else
        if (.not. mesh_intersects_3d(m, xyz0, xyz1)) return
      end if
    end if

    ! Reset starting and ending location
    xyz0 = p % coord(1) % xyz - d_track * p % coord(1) % uvw
    xyz1 = p % coord(1) % xyz

    ! =========================================================================
    ! CHECK FOR SCORING COMBINATION FOR FILTERS OTHER THAN MESH

    FILTER_LOOP: do i = 1, t % n_filters

      select case (t % filters(i) % type)
      case (FILTER_UNIVERSE)
        ! determine next universe bin
        ! TODO: Account for multiple universes when performing this filter
        matching_bins(i) = get_next_bin(FILTER_UNIVERSE, &
             p % coord(p % n_coord) % universe, i_tally)

      case (FILTER_MATERIAL)
        matching_bins(i) = get_next_bin(FILTER_MATERIAL, &
             p % material, i_tally)

      case (FILTER_CELL)
        ! determine next cell bin
        do j = 1, p % n_coord
          position(FILTER_CELL) = 0
          matching_bins(i) = get_next_bin(FILTER_CELL, &
               p % coord(j) % cell, i_tally)
          if (matching_bins(i) /= NO_BIN_FOUND) exit
        end do

      case (FILTER_CELLBORN)
        ! determine next cellborn bin
        matching_bins(i) = get_next_bin(FILTER_CELLBORN, &
             p % cell_born, i_tally)

      case (FILTER_SURFACE)
        ! determine next surface bin
        matching_bins(i) = get_next_bin(FILTER_SURFACE, &
             p % surface, i_tally)

      case (FILTER_ENERGYIN)
        ! determine incoming energy bin
        k = t % filters(i) % n_bins

        ! check if energy of the particle is within energy bins
        if (p % E < t % filters(i) % real_bins(1) .or. &
             p % E > t % filters(i) % real_bins(k + 1)) then
          matching_bins(i) = NO_BIN_FOUND
        else
          ! search to find incoming energy bin
          matching_bins(i) = binary_search(t % filters(i) % real_bins, &
               k + 1, p % E)
        end if

      case (FILTER_POLAR)
        ! Get theta value
        theta = acos(p % coord(1) % uvw(3))

        ! determine polar angle bin
        k = t % filters(i) % n_bins

        ! check if particle is within polar angle bins
        if (theta < t % filters(i) % real_bins(1) .or. &
             theta > t % filters(i) % real_bins(k + 1)) then
          matching_bins(i) = NO_BIN_FOUND
        else
          ! search to find polar angle bin
          matching_bins(i) = binary_search(t % filters(i) % real_bins, &
               k + 1, theta)
        end if

      case (FILTER_AZIMUTHAL)
        ! make sure the correct direction vector is used
        phi = atan2(p % coord(1) % uvw(2), p % coord(1) % uvw(1))

        ! determine mu bin
        k = t % filters(i) % n_bins

        ! check if particle is within azimuthal angle bins
        if (phi < t % filters(i) % real_bins(1) .or. &
             phi > t % filters(i) % real_bins(k + 1)) then
          matching_bins(i) = NO_BIN_FOUND
        else
          ! search to find azimuthal angle bin
          matching_bins(i) = binary_search(t % filters(i) % real_bins, &
               k + 1, phi)
        end if

      end select

      ! Check if no matching bin was found
      if (matching_bins(i) == NO_BIN_FOUND) return

    end do FILTER_LOOP

    ! ==========================================================================
    ! DETERMINE WHICH MESH CELLS TO SCORE TO

    ! Calculate number of surface crossings
    n_cross = sum(abs(ijk1(:m % n_dimension) - ijk0(:m % n_dimension))) + 1

    ! Copy particle's direction
    uvw = p % coord(1) % uvw

    ! Bounding coordinates
    do j = 1, m % n_dimension
      if (uvw(j) > 0) then
        xyz_cross(j) = m % lower_left(j) + ijk0(j) * m % width(j)
      else
        xyz_cross(j) = m % lower_left(j) + (ijk0(j) - 1) * m % width(j)
      end if
    end do

    MESH_LOOP: do k = 1, n_cross
      found_bin = .false.

      ! Calculate distance to each bounding surface. We need to treat special
      ! case where the cosine of the angle is zero since this would result in a
      ! divide-by-zero.

      if (k == n_cross) xyz_cross = xyz1

      do j = 1, m % n_dimension
        if (uvw(j) == 0) then
          d(j) = INFINITY
        else
          d(j) = (xyz_cross(j) - xyz0(j))/uvw(j)
        end if
      end do

      ! Determine the closest bounding surface of the mesh cell by calculating
      ! the minimum distance

      j = minloc(d(:m % n_dimension), 1)
      distance = d(j)

      ! Now use the minimum distance and diretion of the particle to determine
      ! which surface was crossed

      if (all(ijk0(:m % n_dimension) >= 1) .and. all(ijk0(:m % n_dimension) <= m % dimension)) then
        ijk_cross = ijk0
        found_bin = .true.
      end if

      ! Increment indices and determine new crossing point
      if (uvw(j) > 0) then
        ijk0(j) = ijk0(j) + 1
        xyz_cross(j) = xyz_cross(j) + m % width(j)
      else
        ijk0(j) = ijk0(j) - 1
        xyz_cross(j) = xyz_cross(j) - m % width(j)
      end if

      ! =======================================================================
      ! SCORE TO THIS MESH CELL

      if (found_bin) then
        ! Calculate track-length estimate of flux
        flux = p % wgt * distance

        ! Determine mesh bin
        matching_bins(i_filter_mesh) = mesh_indices_to_bin(m, ijk_cross)

        ! Determining scoring index
        filter_index = sum((matching_bins(1:t%n_filters) - 1) * t % stride) + 1

        if (t % all_nuclides) then
          if (p % material /= MATERIAL_VOID) then
            ! Score reaction rates for each nuclide in material
            call score_all_nuclides(p, i_tally, flux, filter_index)
          end if
        else
          NUCLIDE_BIN_LOOP: do b = 1, t % n_nuclide_bins
            ! Get index of nuclide in nuclides array
            i_nuclide = t % nuclide_bins(b)

            if (i_nuclide > 0) then
              if (p % material /= MATERIAL_VOID) then
                ! Get pointer to current material
                mat => materials(p % material)

                ! Determine if nuclide is actually in material
                NUCLIDE_MAT_LOOP: do j = 1, mat % n_nuclides
                  ! If index of nuclide matches the j-th nuclide listed in
                  ! the material, break out of the loop
                  if (i_nuclide == mat % nuclide(j)) exit

                  ! If we've reached the last nuclide in the material, it
                  ! means the specified nuclide to be tallied is not in this
                  ! material
                  if (j == mat % n_nuclides) then
                    cycle NUCLIDE_BIN_LOOP
                  end if
                end do NUCLIDE_MAT_LOOP

                atom_density = mat % atom_density(j)
              else
                atom_density = ZERO
              end if
            end if

            ! Determine score for each bin
            call score_general(p, t, (b-1)*t % n_score_bins, filter_index, &
                 i_nuclide, atom_density, flux)

          end do NUCLIDE_BIN_LOOP
        end if
      end if

      ! Calculate new coordinates
      xyz0 = xyz0 + distance * uvw

    end do MESH_LOOP

  end subroutine score_tl_on_mesh

!===============================================================================
! SCORE_COLLISION_TALLY calculates fluxes and reaction rates based on the
! 1/Sigma_t estimate of the flux.  This is triggered after every collision.  It
! is invalid for tallies that require post-collison information because it can
! score reactions that didn't actually occur, and we don't a priori know what
! the outcome will be for reactions that we didn't sample.
!===============================================================================

  subroutine score_collision_tally(p)

    type(Particle), intent(in) :: p

    integer :: i
    integer :: i_tally
    integer :: j                    ! loop index for scoring bins
    integer :: k                    ! loop index for nuclide bins
    integer :: filter_index         ! single index for single bin
    integer :: i_nuclide            ! index in nuclides array (from bins)
    real(8) :: flux                 ! collision estimate of flux
    real(8) :: atom_density         ! atom density of single nuclide
                                    !   in atom/b-cm
    logical :: found_bin            ! scoring bin found?
    type(TallyObject), pointer :: t
    type(Material),    pointer :: mat

    ! Determine collision estimate of flux
    if (survival_biasing) then
      ! We need to account for the fact that some weight was already absorbed
      flux = (p % last_wgt + p % absorb_wgt) / material_xs % total
    else
      flux = p % last_wgt / material_xs % total
    end if

    ! A loop over all tallies is necessary because we need to simultaneously
    ! determine different filter bins for the same tally in order to score to it

    TALLY_LOOP: do i = 1, active_collision_tallies % size()
      ! Get index of tally and pointer to tally
      i_tally = active_collision_tallies % get_item(i)
      t => tallies(i_tally)

      ! =======================================================================
      ! DETERMINE SCORING BIN COMBINATION

      call get_scoring_bins(p, i_tally, found_bin)
      if (.not. found_bin) cycle

      ! =======================================================================
      ! CALCULATE RESULTS AND ACCUMULATE TALLY

      ! If we have made it here, we have a scoring combination of bins for this
      ! tally -- now we need to determine where in the results array we should
      ! be accumulating the tally values

      ! Determine scoring index for this filter combination
      filter_index = sum((matching_bins(1:t%n_filters) - 1) * t % stride) + 1

      if (t % all_nuclides) then
        if (p % material /= MATERIAL_VOID) then
          call score_all_nuclides(p, i_tally, flux, filter_index)
        end if
      else

        NUCLIDE_BIN_LOOP: do k = 1, t % n_nuclide_bins
          ! Get index of nuclide in nuclides array
          i_nuclide = t % nuclide_bins(k)

          if (i_nuclide > 0) then
            if (p % material /= MATERIAL_VOID) then
              ! Get pointer to current material
              mat => materials(p % material)

              ! Determine if nuclide is actually in material
              NUCLIDE_MAT_LOOP: do j = 1, mat % n_nuclides
                ! If index of nuclide matches the j-th nuclide listed in the
                ! material, break out of the loop
                if (i_nuclide == mat % nuclide(j)) exit

                ! If we've reached the last nuclide in the material, it means
                ! the specified nuclide to be tallied is not in this material
                if (j == mat % n_nuclides) then
                  cycle NUCLIDE_BIN_LOOP
                end if
              end do NUCLIDE_MAT_LOOP

              atom_density = mat % atom_density(j)
            else
              atom_density = ZERO
            end if
          end if

          ! Determine score for each bin
          call score_general(p, t, (k-1)*t % n_score_bins, filter_index, &
               i_nuclide, atom_density, flux)

        end do NUCLIDE_BIN_LOOP
      end if

      ! If the user has specified that we can assume all tallies are spatially
      ! separate, this implies that once a tally has been scored to, we needn't
      ! check the others. This cuts down on overhead when there are many
      ! tallies specified

      if (assume_separate) exit TALLY_LOOP

    end do TALLY_LOOP

    ! Reset tally map positioning
    position = 0

  end subroutine score_collision_tally

!===============================================================================
! GET_SCORING_BINS determines a combination of filter bins that should be scored
! for a tally based on the particle's current attributes.
!===============================================================================

  subroutine get_scoring_bins_ce(p, i_tally, found_bin)

    type(Particle), intent(in)  :: p
    integer,        intent(in)  :: i_tally
    logical,        intent(out) :: found_bin

    integer :: i ! loop index for filters
    integer :: j
    integer :: n ! number of bins for single filter
    integer :: offset ! offset for distribcell
    integer :: distribcell_index ! index in distribcell arrays
    real(8) :: E ! particle energy
    real(8) :: theta, phi ! Polar and Azimuthal Angles, respectively
    type(TallyObject), pointer :: t
    type(RegularMesh), pointer :: m

    found_bin = .true.
    t => tallies(i_tally)
    matching_bins(1:t%n_filters) = 1

    FILTER_LOOP: do i = 1, t % n_filters

      select case (t % filters(i) % type)
      case (FILTER_MESH)
        ! determine mesh bin
        m => meshes(t % filters(i) % int_bins(1))

        ! Determine if we're in the mesh first
        call get_mesh_bin(m, p % coord(1) % xyz, matching_bins(i))

      case (FILTER_UNIVERSE)
        ! determine next universe bin
        ! TODO: Account for multiple universes when performing this filter
        matching_bins(i) = get_next_bin(FILTER_UNIVERSE, &
             p % coord(p % n_coord) % universe, i_tally)

      case (FILTER_MATERIAL)
        if (p % material == MATERIAL_VOID) then
          matching_bins(i) = NO_BIN_FOUND
        else
          matching_bins(i) = get_next_bin(FILTER_MATERIAL, &
               p % material, i_tally)
        endif

      case (FILTER_CELL)
        ! determine next cell bin
        do j = 1, p % n_coord
          position(FILTER_CELL) = 0
          matching_bins(i) = get_next_bin(FILTER_CELL, &
               p % coord(j) % cell, i_tally)
          if (matching_bins(i) /= NO_BIN_FOUND) exit
        end do

      case (FILTER_DISTRIBCELL)
        ! determine next distribcell bin
        distribcell_index = cells(t % filters(i) % int_bins(1)) &
                                  % distribcell_index
        matching_bins(i) = NO_BIN_FOUND
        offset = 0
        do j = 1, p % n_coord
          if (cells(p % coord(j) % cell) % type == CELL_FILL) then
            offset = offset + cells(p % coord(j) % cell) % &
                 offset(distribcell_index)
          elseif(cells(p % coord(j) % cell) % type == CELL_LATTICE) then
            if (lattices(p % coord(j + 1) % lattice) % obj &
                 % are_valid_indices([&
                 p % coord(j + 1) % lattice_x, &
                 p % coord(j + 1) % lattice_y, &
                 p % coord(j + 1) % lattice_z])) then
              offset = offset + lattices(p % coord(j + 1) % lattice) % obj % &
                   offset(distribcell_index, &
                   p % coord(j + 1) % lattice_x, &
                   p % coord(j + 1) % lattice_y, &
                   p % coord(j + 1) % lattice_z)
            end if
          end if
          if (t % filters(i) % int_bins(1) == p % coord(j) % cell) then
            matching_bins(i) = offset + 1
            exit
          end if
        end do

      case (FILTER_CELLBORN)
        ! determine next cellborn bin
        matching_bins(i) = get_next_bin(FILTER_CELLBORN, &
             p % cell_born, i_tally)

      case (FILTER_SURFACE)
        ! determine next surface bin
        matching_bins(i) = get_next_bin(FILTER_SURFACE, &
             p % surface, i_tally)

      case (FILTER_ENERGYIN)
        ! determine incoming energy bin
        n = t % filters(i) % n_bins

        ! make sure the correct energy is used
        if (t % estimator == ESTIMATOR_TRACKLENGTH) then
          E = p % E
        else
          E = p % last_E
        end if

        ! check if energy of the particle is within energy bins
        if (E < t % filters(i) % real_bins(1) .or. &
             E > t % filters(i) % real_bins(n + 1)) then
          matching_bins(i) = NO_BIN_FOUND
        else
          ! search to find incoming energy bin
          matching_bins(i) = binary_search(t % filters(i) % real_bins, &
               n + 1, E)
        end if

      case (FILTER_ENERGYOUT)
        ! determine outgoing energy bin
        n = t % filters(i) % n_bins

        ! check if energy of the particle is within energy bins
        if (p % E < t % filters(i) % real_bins(1) .or. &
             p % E > t % filters(i) % real_bins(n + 1)) then
          matching_bins(i) = NO_BIN_FOUND
        else
          ! search to find incoming energy bin
          matching_bins(i) = binary_search(t % filters(i) % real_bins, &
               n + 1, p % E)
        end if

      case (FILTER_DELAYEDGROUP)

        if (survival_biasing .and. t % find_filter(FILTER_ENERGYOUT) <= 0) then
          matching_bins(i) = 1
        elseif (active_tracklength_tallies % size() > 0) then
          matching_bins(i) = 1
        else
          if (p % delayed_group == 0) then
            matching_bins = NO_BIN_FOUND
          else
            matching_bins(i) = p % delayed_group
          end if
        end if

      case (FILTER_MU)
        ! determine mu bin
        n = t % filters(i) % n_bins

        ! check if particle is within mu bins
        if (p % mu < t % filters(i) % real_bins(1) .or. &
             p % mu > t % filters(i) % real_bins(n + 1)) then
          matching_bins(i) = NO_BIN_FOUND
        else
          ! search to find mu bin
          matching_bins(i) = binary_search(t % filters(i) % real_bins, &
               n + 1, p % mu)
        end if

      case (FILTER_POLAR)
        ! make sure the correct direction vector is used
        if (t % estimator == ESTIMATOR_TRACKLENGTH) then
          theta = acos(p % coord(1) % uvw(3))
        else
          theta = acos(p % last_uvw(3))
        end if

        ! determine polar angle bin
        n = t % filters(i) % n_bins

        ! check if particle is within polar angle bins
        if (theta < t % filters(i) % real_bins(1) .or. &
             theta > t % filters(i) % real_bins(n + 1)) then
          matching_bins(i) = NO_BIN_FOUND
        else
          ! search to find polar angle bin
          matching_bins(i) = binary_search(t % filters(i) % real_bins, &
               n + 1, theta)
        end if

      case (FILTER_AZIMUTHAL)
        ! make sure the correct direction vector is used
        if (t % estimator == ESTIMATOR_TRACKLENGTH) then
          phi = atan2(p % coord(1) % uvw(2), p % coord(1) % uvw(1))
        else
          phi = atan2(p % last_uvw(2), p % last_uvw(1))
        end if
        ! determine mu bin
        n = t % filters(i) % n_bins

        ! check if particle is within azimuthal angle bins
        if (phi < t % filters(i) % real_bins(1) .or. &
             phi > t % filters(i) % real_bins(n + 1)) then
          matching_bins(i) = NO_BIN_FOUND
        else
          ! search to find azimuthal angle bin
          matching_bins(i) = binary_search(t % filters(i) % real_bins, &
               n + 1, phi)
        end if

      end select

      ! If the current filter didn't match, exit this subroutine
      if (matching_bins(i) == NO_BIN_FOUND) then
        found_bin = .false.
        return
      end if

    end do FILTER_LOOP

  end subroutine get_scoring_bins_ce

  subroutine get_scoring_bins_mg(p, i_tally, found_bin)

    type(Particle), intent(in)  :: p
    integer,        intent(in)  :: i_tally
    logical,        intent(out) :: found_bin

    integer :: i ! loop index for filters
    integer :: j
    integer :: n ! number of bins for single filter
    integer :: distribcell_index ! index in distribcell arrays
    integer :: offset ! offset for distribcell
    real(8) :: theta, phi ! Polar and Azimuthal Angles, respectively
    real(8) :: E
    type(TallyObject),    pointer :: t
    type(RegularMesh), pointer :: m

    found_bin = .true.
    t => tallies(i_tally)
    matching_bins(1:t%n_filters) = 1

    FILTER_LOOP: do i = 1, t % n_filters

      select case (t % filters(i) % type)
      case (FILTER_MESH)
        ! determine mesh bin
        m => meshes(t % filters(i) % int_bins(1))

        ! Determine if we're in the mesh first
        call get_mesh_bin(m, p % coord(1) % xyz, matching_bins(i))

      case (FILTER_UNIVERSE)
        ! determine next universe bin
        ! TODO: Account for multiple universes when performing this filter
        matching_bins(i) = get_next_bin(FILTER_UNIVERSE, &
             p % coord(p % n_coord) % universe, i_tally)

      case (FILTER_MATERIAL)
        if (p % material == MATERIAL_VOID) then
          matching_bins(i) = NO_BIN_FOUND
        else
          matching_bins(i) = get_next_bin(FILTER_MATERIAL, &
               p % material, i_tally)
        endif

      case (FILTER_CELL)
        ! determine next cell bin
        do j = 1, p % n_coord
          position(FILTER_CELL) = 0
          matching_bins(i) = get_next_bin(FILTER_CELL, &
               p % coord(j) % cell, i_tally)
          if (matching_bins(i) /= NO_BIN_FOUND) exit
        end do

      case (FILTER_DISTRIBCELL)
        ! determine next distribcell bin
        distribcell_index = cells(t % filters(i) % int_bins(1)) &
                                  % distribcell_index
        matching_bins(i) = NO_BIN_FOUND
        offset = 0
        do j = 1, p % n_coord
          if (cells(p % coord(j) % cell) % type == CELL_FILL) then
            offset = offset + cells(p % coord(j) % cell) % &
                 offset(distribcell_index)
          elseif(cells(p % coord(j) % cell) % type == CELL_LATTICE) then
            if (lattices(p % coord(j + 1) % lattice) % obj &
                 % are_valid_indices([&
                 p % coord(j + 1) % lattice_x, &
                 p % coord(j + 1) % lattice_y, &
                 p % coord(j + 1) % lattice_z])) then
              offset = offset + lattices(p % coord(j + 1) % lattice) % obj % &
                   offset(distribcell_index, &
                   p % coord(j + 1) % lattice_x, &
                   p % coord(j + 1) % lattice_y, &
                   p % coord(j + 1) % lattice_z)
            end if
          end if
          if (t % filters(i) % int_bins(1) == p % coord(j) % cell) then
            matching_bins(i) = offset + 1
            exit
          end if
        end do

      case (FILTER_CELLBORN)
        ! determine next cellborn bin
        matching_bins(i) = get_next_bin(FILTER_CELLBORN, &
             p % cell_born, i_tally)

      case (FILTER_SURFACE)
        ! determine next surface bin
        matching_bins(i) = get_next_bin(FILTER_SURFACE, &
             p % surface, i_tally)

      case (FILTER_ENERGYIN)
        if (t % energy_matches_groups) then
          ! make sure the correct energy group is used
          ! Since all groups are filters, the filter bin is the group
          if (t % estimator == ESTIMATOR_TRACKLENGTH) then
            matching_bins(i) = p % g
          else
            matching_bins(i) = p % last_g
          end if
          ! Tallies are ordered in increasing groups, group indices
          ! however are the opposite, so switch
          matching_bins(i) = energy_groups - matching_bins(i) + 1
        else
          ! make sure the correct energy is used
          if (t % estimator == ESTIMATOR_TRACKLENGTH) then
            E = p % E
          else
            E = p % last_E
          end if
          n = t % filters(i) % n_bins

          ! check if energy of the particle is within energy bins
          if (E < t % filters(i) % real_bins(1) .or. &
               E > t % filters(i) % real_bins(n + 1)) then
            matching_bins(i) = NO_BIN_FOUND
          else
            ! search to find incoming energy bin
            matching_bins(i) = binary_search(t % filters(i) % real_bins, &
                 n + 1, E)
          end if
        end if


      case (FILTER_ENERGYOUT)
        if (t % energyout_matches_groups) then
          ! Since all groups are filters, the filter bin is the group
          matching_bins(i) = p % g

          ! Tallies are ordered in increasing groups, group indices
          ! however are the opposite, so switch
          matching_bins(i) = energy_groups - matching_bins(i) + 1
        else
          ! determine outgoing energy bin
          n = t % filters(i) % n_bins

          ! check if energy of the particle is within energy bins
          if (p % E < t % filters(i) % real_bins(1) .or. &
               p % E > t % filters(i) % real_bins(n + 1)) then
            matching_bins(i) = NO_BIN_FOUND
          else
            ! search to find incoming energy bin
            matching_bins(i) = binary_search(t % filters(i) % real_bins, &
                 n + 1, p % E)
          end if
        end if


      case (FILTER_MU)
        ! determine mu bin
        n = t % filters(i) % n_bins

        ! check if particle is within mu bins
        if (p % mu < t % filters(i) % real_bins(1) .or. &
             p % mu > t % filters(i) % real_bins(n + 1)) then
          matching_bins(i) = NO_BIN_FOUND
        else
          ! search to find mu bin
          matching_bins(i) = binary_search(t % filters(i) % real_bins, &
               n + 1, p % mu)
        end if

      case (FILTER_POLAR)
        ! make sure the correct direction vector is used
        if (t % estimator == ESTIMATOR_TRACKLENGTH) then
          theta = acos(p % coord(1) % uvw(3))
        else
          theta = acos(p % last_uvw(3))
        end if

        ! determine polar angle bin
        n = t % filters(i) % n_bins

        ! check if particle is within polar angle bins
        if (theta < t % filters(i) % real_bins(1) .or. &
             theta > t % filters(i) % real_bins(n + 1)) then
          matching_bins(i) = NO_BIN_FOUND
        else
          ! search to find polar angle bin
          matching_bins(i) = binary_search(t % filters(i) % real_bins, &
               n + 1, theta)
        end if

      case (FILTER_AZIMUTHAL)
        ! make sure the correct direction vector is used
        if (t % estimator == ESTIMATOR_TRACKLENGTH) then
          phi = atan2(p % coord(1) % uvw(2), p % coord(1) % uvw(1))
        else
          phi = atan2(p % last_uvw(2), p % last_uvw(1))
        end if
        ! determine mu bin
        n = t % filters(i) % n_bins

        ! check if particle is within azimuthal angle bins
        if (phi < t % filters(i) % real_bins(1) .or. &
             phi > t % filters(i) % real_bins(n + 1)) then
          matching_bins(i) = NO_BIN_FOUND
        else
          ! search to find azimuthal angle bin
          matching_bins(i) = binary_search(t % filters(i) % real_bins, &
               n + 1, phi)
        end if

      end select

      ! If the current filter didn't match, exit this subroutine
      if (matching_bins(i) == NO_BIN_FOUND) then
        found_bin = .false.
        return
      end if

    end do FILTER_LOOP

  end subroutine get_scoring_bins_mg

!===============================================================================
! SCORE_SURFACE_CURRENT tallies surface crossings in a mesh tally by manually
! determining which mesh surfaces were crossed
!===============================================================================

  subroutine score_surface_current(p)

    type(Particle), intent(in) :: p

    integer :: i
    integer :: i_tally
    integer :: j                    ! loop indices
    integer :: k                    ! loop indices
    integer :: ijk0(3)              ! indices of starting coordinates
    integer :: ijk1(3)              ! indices of ending coordinates
    integer :: n_cross              ! number of surface crossings
    integer :: n                    ! number of incoming energy bins
    integer :: filter_index         ! index of scoring bin
    integer :: i_filter_mesh        ! index of mesh filter in filters array
    integer :: i_filter_surf        ! index of surface filter in filters
    real(8) :: uvw(3)               ! cosine of angle of particle
    real(8) :: xyz0(3)              ! starting/intermediate coordinates
    real(8) :: xyz1(3)              ! ending coordinates of particle
    real(8) :: xyz_cross(3)         ! coordinates of bounding surfaces
    real(8) :: d(3)                 ! distance to each bounding surface
    real(8) :: distance             ! actual distance traveled
    logical :: start_in_mesh        ! particle's starting xyz in mesh?
    logical :: end_in_mesh          ! particle's ending xyz in mesh?
    logical :: x_same               ! same starting/ending x index (i)
    logical :: y_same               ! same starting/ending y index (j)
    logical :: z_same               ! same starting/ending z index (k)
    type(TallyObject), pointer :: t
    type(RegularMesh), pointer :: m

    TALLY_LOOP: do i = 1, active_current_tallies % size()
      ! Copy starting and ending location of particle
      xyz0 = p % last_xyz
      xyz1 = p % coord(1) % xyz

      ! Get pointer to tally
      i_tally = active_current_tallies % get_item(i)
      t => tallies(i_tally)

      ! Get index for mesh and surface filters
      i_filter_mesh = t % find_filter(FILTER_MESH)
      i_filter_surf = t % find_filter(FILTER_SURFACE)

      ! Determine indices for starting and ending location
      m => meshes(t % filters(i_filter_mesh) % int_bins(1))
      call get_mesh_indices(m, xyz0, ijk0(:m % n_dimension), start_in_mesh)
      call get_mesh_indices(m, xyz1, ijk1(:m % n_dimension), end_in_mesh)

      ! Check to if start or end is in mesh -- if not, check if track still
      ! intersects with mesh
      if ((.not. start_in_mesh) .and. (.not. end_in_mesh)) then
        if (m % n_dimension == 2) then
          if (.not. mesh_intersects_2d(m, xyz0, xyz1)) cycle
        else
          if (.not. mesh_intersects_3d(m, xyz0, xyz1)) cycle
        end if
      end if

      ! Calculate number of surface crossings
      n_cross = sum(abs(ijk1 - ijk0))
      if (n_cross == 0) then
        cycle
      end if

      ! Copy particle's direction
      uvw = p % coord(1) % uvw

      ! determine incoming energy bin
      j = t % find_filter(FILTER_ENERGYIN)
      if (j > 0) then
        n = t % filters(j) % n_bins
        ! check if energy of the particle is within energy bins
        if (p % E < t % filters(j) % real_bins(1) .or. &
             p % E > t % filters(j) % real_bins(n + 1)) then
          cycle
        end if

        ! search to find incoming energy bin
        matching_bins(j) = binary_search(t % filters(j) % real_bins, &
             n + 1, p % E)
      end if

      ! =======================================================================
      ! SPECIAL CASES WHERE TWO INDICES ARE THE SAME

      x_same = (ijk0(1) == ijk1(1))
      y_same = (ijk0(2) == ijk1(2))
      z_same = (ijk0(3) == ijk1(3))

      if (x_same .and. y_same) then
        ! Only z crossings
        if (uvw(3) > 0) then
          do j = ijk0(3), ijk1(3) - 1
            ijk0(3) = j
            if (all(ijk0 >= 0) .and. all(ijk0 <= m % dimension)) then
              matching_bins(i_filter_surf) = OUT_TOP
              matching_bins(i_filter_mesh) = &
                   mesh_indices_to_bin(m, ijk0 + 1, .true.)
              filter_index = sum((matching_bins(1:t%n_filters) - 1) * t % stride) + 1
!$omp atomic
              t % results(1, filter_index) % value = &
                   t % results(1, filter_index) % value + p % wgt
            end if
          end do
        else
          do j = ijk0(3) - 1, ijk1(3), -1
            ijk0(3) = j
            if (all(ijk0 >= 0) .and. all(ijk0 <= m % dimension)) then
              matching_bins(i_filter_surf) = IN_TOP
              matching_bins(i_filter_mesh) = &
                   mesh_indices_to_bin(m, ijk0 + 1, .true.)
              filter_index = sum((matching_bins(1:t%n_filters) - 1) * t % stride) + 1
!$omp atomic
              t % results(1, filter_index) % value = &
                   t % results(1, filter_index) % value + p % wgt
            end if
          end do
        end if
        cycle
      elseif (x_same .and. z_same) then
        ! Only y crossings
        if (uvw(2) > 0) then
          do j = ijk0(2), ijk1(2) - 1
            ijk0(2) = j
            if (all(ijk0 >= 0) .and. all(ijk0 <= m % dimension)) then
              matching_bins(i_filter_surf) = OUT_FRONT
              matching_bins(i_filter_mesh) = &
                   mesh_indices_to_bin(m, ijk0 + 1, .true.)
              filter_index = sum((matching_bins(1:t%n_filters) - 1) * t % stride) + 1
!$omp atomic
              t % results(1, filter_index) % value = &
                   t % results(1, filter_index) % value + p % wgt
            end if
          end do
        else
          do j = ijk0(2) - 1, ijk1(2), -1
            ijk0(2) = j
            if (all(ijk0 >= 0) .and. all(ijk0 <= m % dimension)) then
              matching_bins(i_filter_surf) = IN_FRONT
              matching_bins(i_filter_mesh) = &
                   mesh_indices_to_bin(m, ijk0 + 1, .true.)
              filter_index = sum((matching_bins(1:t%n_filters) - 1) * t % stride) + 1
!$omp atomic
              t % results(1, filter_index) % value = &
                   t % results(1, filter_index) % value + p % wgt
            end if
          end do
        end if
        cycle
      elseif (y_same .and. z_same) then
        ! Only x crossings
        if (uvw(1) > 0) then
          do j = ijk0(1), ijk1(1) - 1
            ijk0(1) = j
            if (all(ijk0 >= 0) .and. all(ijk0 <= m % dimension)) then
              matching_bins(i_filter_surf) = OUT_RIGHT
              matching_bins(i_filter_mesh) = &
                   mesh_indices_to_bin(m, ijk0 + 1, .true.)
              filter_index = sum((matching_bins(1:t%n_filters) - 1) * t % stride) + 1
!$omp atomic
              t % results(1, filter_index) % value = &
                   t % results(1, filter_index) % value + p % wgt
            end if
          end do
        else
          do j = ijk0(1) - 1, ijk1(1), -1
            ijk0(1) = j
            if (all(ijk0 >= 0) .and. all(ijk0 <= m % dimension)) then
              matching_bins(i_filter_surf) = IN_RIGHT
              matching_bins(i_filter_mesh) = &
                   mesh_indices_to_bin(m, ijk0 + 1, .true.)
              filter_index = sum((matching_bins(1:t%n_filters) - 1) * t % stride) + 1
!$omp atomic
              t % results(1, filter_index) % value = &
                   t % results(1, filter_index) % value + p % wgt
            end if
          end do
        end if
        cycle
      end if

      ! =======================================================================
      ! GENERIC CASE

      ! Bounding coordinates
      do j = 1, 3
        if (uvw(j) > 0) then
          xyz_cross(j) = m % lower_left(j) + ijk0(j) * m % width(j)
        else
          xyz_cross(j) = m % lower_left(j) + (ijk0(j) - 1) * m % width(j)
        end if
      end do

      do k = 1, n_cross
        ! Reset scoring bin index
        matching_bins(i_filter_surf) = 0

        ! Calculate distance to each bounding surface. We need to treat
        ! special case where the cosine of the angle is zero since this would
        ! result in a divide-by-zero.

        do j = 1, 3
          if (uvw(j) == 0) then
            d(j) = INFINITY
          else
            d(j) = (xyz_cross(j) - xyz0(j))/uvw(j)
          end if
        end do

        ! Determine the closest bounding surface of the mesh cell by
        ! calculating the minimum distance

        distance = minval(d)

        ! Now use the minimum distance and diretion of the particle to
        ! determine which surface was crossed

        if (distance == d(1)) then
          if (uvw(1) > 0) then
            ! Crossing into right mesh cell -- this is treated as outgoing
            ! current from (i,j,k)
            if (all(ijk0 >= 0) .and. all(ijk0 <= m % dimension)) then
              matching_bins(i_filter_surf) = OUT_RIGHT
              matching_bins(i_filter_mesh) = &
                   mesh_indices_to_bin(m, ijk0 + 1, .true.)
            end if
            ijk0(1) = ijk0(1) + 1
            xyz_cross(1) = xyz_cross(1) + m % width(1)
          else
            ! Crossing into left mesh cell -- this is treated as incoming
            ! current in (i-1,j,k)
            ijk0(1) = ijk0(1) - 1
            xyz_cross(1) = xyz_cross(1) - m % width(1)
            if (all(ijk0 >= 0) .and. all(ijk0 <= m % dimension)) then
              matching_bins(i_filter_surf) = IN_RIGHT
              matching_bins(i_filter_mesh) = &
                   mesh_indices_to_bin(m, ijk0 + 1, .true.)
            end if
          end if
        elseif (distance == d(2)) then
          if (uvw(2) > 0) then
            ! Crossing into front mesh cell -- this is treated as outgoing
            ! current in (i,j,k)
            if (all(ijk0 >= 0) .and. all(ijk0 <= m % dimension)) then
              matching_bins(i_filter_surf) = OUT_FRONT
              matching_bins(i_filter_mesh) = &
                   mesh_indices_to_bin(m, ijk0 + 1, .true.)
            end if
            ijk0(2) = ijk0(2) + 1
            xyz_cross(2) = xyz_cross(2) + m % width(2)
          else
            ! Crossing into back mesh cell -- this is treated as incoming
            ! current in (i,j-1,k)
            ijk0(2) = ijk0(2) - 1
            xyz_cross(2) = xyz_cross(2) - m % width(2)
            if (all(ijk0 >= 0) .and. all(ijk0 <= m % dimension)) then
              matching_bins(i_filter_surf) = IN_FRONT
              matching_bins(i_filter_mesh) = &
                   mesh_indices_to_bin(m, ijk0 + 1, .true.)
            end if
          end if
        else if (distance == d(3)) then
          if (uvw(3) > 0) then
            ! Crossing into top mesh cell -- this is treated as outgoing
            ! current in (i,j,k)
            if (all(ijk0 >= 0) .and. all(ijk0 <= m % dimension)) then
              matching_bins(i_filter_surf) = OUT_TOP
              matching_bins(i_filter_mesh) = &
                   mesh_indices_to_bin(m, ijk0 + 1, .true.)
            end if
            ijk0(3) = ijk0(3) + 1
            xyz_cross(3) = xyz_cross(3) + m % width(3)
          else
            ! Crossing into bottom mesh cell -- this is treated as incoming
            ! current in (i,j,k-1)
            ijk0(3) = ijk0(3) - 1
            xyz_cross(3) = xyz_cross(3) - m % width(3)
            if (all(ijk0 >= 0) .and. all(ijk0 <= m % dimension)) then
              matching_bins(i_filter_surf) = IN_TOP
              matching_bins(i_filter_mesh) = &
                   mesh_indices_to_bin(m, ijk0 + 1, .true.)
            end if
          end if
        end if

        ! Determine scoring index
        if (matching_bins(i_filter_surf) > 0) then
          filter_index = sum((matching_bins(1:t%n_filters) - 1) * t % stride) + 1

          ! Check for errors
          if (filter_index <= 0 .or. filter_index > &
               t % total_filter_bins) then
            call fatal_error("Score index outside range.")
          end if

          ! Add to surface current tally
!$omp atomic
          t % results(1, filter_index) % value = &
               t % results(1, filter_index) % value + p % wgt
        end if

        ! Calculate new coordinates
        xyz0 = xyz0 + distance * uvw
      end do

    end do TALLY_LOOP

  end subroutine score_surface_current

!===============================================================================
! APPLY_DERIVATIVE_TO_SCORE multiply the given score by its relative derivative
!===============================================================================

  subroutine apply_derivative_to_score(p, t, i_nuclide, atom_density, &
                                       score_bin, score)
    type(Particle),    intent(in)    :: p
    type(TallyObject), intent(in)    :: t
    integer,           intent(in)    :: i_nuclide
    real(8),           intent(in)    :: atom_density   ! atom/b-cm
    integer,           intent(in)    :: score_bin
    real(8),           intent(inout) :: score

    integer :: l                    ! loop index for nuclides in material
    logical :: scoring_diff_nuclide
<<<<<<< HEAD
    real(8) :: dsigT, dsigA, dsigF, cum_dsig
=======
>>>>>>> 88165bfd

    associate(deriv => tally_derivs(t % deriv))
      select case (deriv % variable)

      case (DIFF_DENSITY)
        select case (t % estimator)

        case (ESTIMATOR_ANALOG)
          if (materials(p % material) % id == deriv % diff_material) then
            score = score * (deriv % flux_deriv + ONE &
                 / materials(p % material) % density_gpcc)
          else
            score = score * deriv % flux_deriv
          end if

        case (ESTIMATOR_COLLISION)

          select case (score_bin)

          case (SCORE_FLUX)
            score = score * deriv % flux_deriv

          case (SCORE_TOTAL)
            if (materials(p % material) % id == deriv % diff_material &
                 .and. material_xs % total /= ZERO) then
              score = score * (deriv % flux_deriv + ONE &
                   / materials(p % material) % density_gpcc)
            else
              score = score * deriv % flux_deriv
            end if

<<<<<<< HEAD
=======
          case (SCORE_SCATTER)
            if (materials(p % material) % id == deriv % diff_material &
                 .and. material_xs % total - material_xs % absorption /= ZERO) &
                 then
              score = score * (deriv % flux_deriv + ONE &
                   / materials(p % material) % density_gpcc)
            else
              score = score * deriv % flux_deriv
            end if

>>>>>>> 88165bfd
          case (SCORE_ABSORPTION)
            if (materials(p % material) % id == deriv % diff_material &
                 .and. material_xs % absorption /= ZERO) then
              score = score * (deriv % flux_deriv + ONE &
                   / materials(p % material) % density_gpcc)
            else
              score = score * deriv % flux_deriv
            end if

          case (SCORE_FISSION)
            if (materials(p % material) % id == deriv % diff_material &
                 .and. material_xs % fission /= ZERO) then
              score = score * (deriv % flux_deriv + ONE &
                   / materials(p % material) % density_gpcc)
            else
              score = score * deriv % flux_deriv
            end if

          case (SCORE_NU_FISSION)
            if (materials(p % material) % id == deriv % diff_material &
                 .and. material_xs % nu_fission /= ZERO) then
              score = score * (deriv % flux_deriv + ONE &
                   / materials(p % material) % density_gpcc)
            else
              score = score * deriv % flux_deriv
            end if

          case default
            call fatal_error('Tally derivative not defined for a score on &
                 &tally ' // trim(to_str(t % id)))
          end select

        case default
            call fatal_error("Differential tallies are only implemented for &
                 &analog and collision estimators.")
        end select

      case (DIFF_NUCLIDE_DENSITY)
        select case (t % estimator)

        case (ESTIMATOR_ANALOG)
          if (materials(p % material) % id == deriv % diff_material &
               .and. p % event_nuclide == deriv % diff_nuclide) then
            associate(mat => materials(p % material))
              do l = 1, mat % n_nuclides
                if (mat % nuclide(l) == deriv % diff_nuclide) exit
              end do
              score = score * (deriv % flux_deriv &
                   + ONE / mat % atom_density(l))
            end associate
          else
            score = score * deriv % flux_deriv
          end if

        case (ESTIMATOR_COLLISION)
          scoring_diff_nuclide = &
               (materials(p % material) % id == deriv % diff_material) &
               .and. (i_nuclide == deriv % diff_nuclide)

          select case (score_bin)

          case (SCORE_FLUX)
            score = score * deriv % flux_deriv

          case (SCORE_TOTAL)
            if (i_nuclide == -1 .and. &
                 materials(p % material) % id == deriv % diff_material .and. &
                 material_xs % total /= ZERO) then
              score = score * (deriv % flux_deriv &
                   + micro_xs(deriv % diff_nuclide) % total &
                   / material_xs % total)
            else if (scoring_diff_nuclide .and. &
                 micro_xs(deriv % diff_nuclide) % total /= ZERO) then
              score = score * (deriv % flux_deriv + ONE / atom_density)
            else
              score = score * deriv % flux_deriv
            end if

<<<<<<< HEAD
=======
          case (SCORE_SCATTER)
            if (i_nuclide == -1 .and. &
                 materials(p % material) % id == deriv % diff_material .and. &
                 material_xs % total - material_xs % absorption /= ZERO) then
              score = score * (deriv % flux_deriv &
                   + (micro_xs(deriv % diff_nuclide) % total &
                   - micro_xs(deriv % diff_nuclide) % absorption) &
                   / (material_xs % total - material_xs % absorption))
            else if (scoring_diff_nuclide .and. &
                 (micro_xs(deriv % diff_nuclide) % total &
                 - micro_xs(deriv % diff_nuclide) % absorption) /= ZERO) then
              score = score * (deriv % flux_deriv + ONE / atom_density)
            else
              score = score * deriv % flux_deriv
            end if

>>>>>>> 88165bfd
          case (SCORE_ABSORPTION)
            if (i_nuclide == -1 .and. &
                 materials(p % material) % id == deriv % diff_material .and. &
                 material_xs % absorption /= ZERO) then
              score = score * (deriv % flux_deriv &
                   + micro_xs(deriv % diff_nuclide) % absorption &
                   / material_xs % absorption )
            else if (scoring_diff_nuclide .and. &
                 micro_xs(deriv % diff_nuclide) % absorption /= ZERO) then
              score = score * (deriv % flux_deriv + ONE / atom_density)
            else
              score = score * deriv % flux_deriv
            end if

          case (SCORE_FISSION)
            if (i_nuclide == -1 .and. &
                 materials(p % material) % id == deriv % diff_material .and. &
                 material_xs % fission /= ZERO) then
              score = score * (deriv % flux_deriv &
                   + micro_xs(deriv % diff_nuclide) % fission &
                   / material_xs % fission)
            else if (scoring_diff_nuclide .and. &
                 micro_xs(deriv % diff_nuclide) % fission /= ZERO) then
              score = score * (deriv % flux_deriv + ONE / atom_density)
            else
              score = score * deriv % flux_deriv
            end if

          case (SCORE_NU_FISSION)
            if (i_nuclide == -1 .and. &
                 materials(p % material) % id == deriv % diff_material .and. &
                 material_xs % nu_fission /= ZERO) then
              score = score * (deriv % flux_deriv &
                   + micro_xs(deriv % diff_nuclide) % nu_fission &
                   / material_xs % nu_fission)
            else if (scoring_diff_nuclide .and. &
                 micro_xs(deriv % diff_nuclide) % nu_fission /= ZERO) then
              score = score * (deriv % flux_deriv + ONE / atom_density)
            else
              score = score * deriv % flux_deriv
            end if

          case default
            call fatal_error('Tally derivative not defined for a score on &
                 &tally ' // trim(to_str(t % id)))
          end select

        case default
            call fatal_error("Differential tallies are only implemented for &
                 &analog and collision estimators.")
        end select
<<<<<<< HEAD

      case (DIFF_TEMPERATURE)
        select case (t % estimator)

        case (ESTIMATOR_ANALOG)

          select case (score_bin)

          case (SCORE_FLUX)
            score = score * deriv % flux_deriv

          case (SCORE_TOTAL)
            if (materials(p % material) % id == deriv % diff_material .and. &
                 micro_xs(p % event_nuclide) % total > ZERO) then
              associate(mat => materials(p % material))
                do l = 1, mat % n_nuclides
                  if (mat % nuclide(l) == p % event_nuclide) exit
                end do
                dsigT = ZERO
                associate (nuc => nuclides(p % event_nuclide))
                  if (nuc % mp_present .and. &
                       p % last_E >= nuc % multipole % start_E/1.0e6_8 .and. &
                       p % last_E <= nuc % multipole % end_E/1.0e6_8) then
                    call multipole_deriv_eval(nuc % multipole, p % last_E, &
                         p % sqrtkT, dsigT, dsigA, dsigF)
                  end if
                end associate
                score = score * (deriv % flux_deriv &
                     + dsigT * mat % atom_density(l) / material_xs % total)
              end associate
            else
              score = score * deriv % flux_deriv
            end if

          case (SCORE_ABSORPTION)
            if (materials(p % material) % id == deriv % diff_material .and. &
                 micro_xs(p % event_nuclide) % absorption > ZERO) then
              associate(mat => materials(p % material))
                do l = 1, mat % n_nuclides
                  if (mat % nuclide(l) == p % event_nuclide) exit
                end do
                dsigA = ZERO
                associate (nuc => nuclides(p % event_nuclide))
                  if (nuc % mp_present .and. &
                       p % last_E >= nuc % multipole % start_E/1.0e6_8 .and. &
                       p % last_E <= nuc % multipole % end_E/1.0e6_8) then
                    call multipole_deriv_eval(nuc % multipole, p % last_E, &
                         p % sqrtkT, dsigT, dsigA, dsigF)
                  end if
                end associate
                score = score * (deriv % flux_deriv &
                     + dsigA * mat % atom_density(l) / material_xs % absorption)
              end associate
            else
              score = score * deriv % flux_deriv
            end if

          case (SCORE_FISSION)
            if (materials(p % material) % id == deriv % diff_material .and. &
                 micro_xs(p % event_nuclide) % fission > ZERO) then
              associate(mat => materials(p % material))
                do l = 1, mat % n_nuclides
                  if (mat % nuclide(l) == p % event_nuclide) exit
                end do
                dsigF = ZERO
                associate (nuc => nuclides(p % event_nuclide))
                  if (nuc % mp_present .and. &
                       p % last_E >= nuc % multipole % start_E/1.0e6_8 .and. &
                       p % last_E <= nuc % multipole % end_E/1.0e6_8) then
                    call multipole_deriv_eval(nuc % multipole, p % last_E, &
                         p % sqrtkT, dsigT, dsigA, dsigF)
                  end if
                end associate
                score = score * (deriv % flux_deriv &
                     + dsigF * mat % atom_density(l) / material_xs % fission)
              end associate
            else
              score = score * deriv % flux_deriv
            end if

          case (SCORE_NU_FISSION)
            if (materials(p % material) % id == deriv % diff_material .and. &
                 micro_xs(p % event_nuclide) % nu_fission > ZERO) then
              associate(mat => materials(p % material))
                do l = 1, mat % n_nuclides
                  if (mat % nuclide(l) == p % event_nuclide) exit
                end do
                dsigF = ZERO
                associate (nuc => nuclides(p % event_nuclide))
                  if (nuc % mp_present .and. &
                       p % last_E >= nuc % multipole % start_E/1.0e6_8 .and. &
                       p % last_E <= nuc % multipole % end_E/1.0e6_8) then
                    call multipole_deriv_eval(nuc % multipole, p % last_E, &
                         p % sqrtkT, dsigT, dsigA, dsigF)
                  end if
                end associate
                score = score * (deriv % flux_deriv &
                     + dsigF * mat % atom_density(l) / material_xs % fission &
                     * micro_xs(p % event_nuclide) % nu_fission &
                     / micro_xs(p % event_nuclide) % fission)
              end associate
            else
              score = score * deriv % flux_deriv
            end if

          case default
            call fatal_error('Tally derivative not defined for a score on &
                 &tally ' // trim(to_str(t % id)))
          end select

        case (ESTIMATOR_COLLISION)

          select case (score_bin)

          case (SCORE_FLUX)
            score = score * deriv % flux_deriv

          case (SCORE_TOTAL)
            if (i_nuclide == -1 .and. &
                 materials(p % material) % id == deriv % diff_material .and. &
                 material_xs % total > ZERO) then
              cum_dsig = ZERO
              associate(mat => materials(p % material))
                do l = 1, mat % n_nuclides
                  associate (nuc => nuclides(mat % nuclide(l)))
                    if (nuc % mp_present .and. &
                         p % last_E >= nuc % multipole % start_E/1.0e6_8 .and. &
                         p % last_E <= nuc % multipole % end_E/1.0e6_8 .and. &
                         micro_xs(mat % nuclide(l)) % total > ZERO) then
                      call multipole_deriv_eval(nuc % multipole, p % last_E, &
                           p % sqrtkT, dsigT, dsigA, dsigF)
                      cum_dsig = cum_dsig + dsigT * mat % atom_density(l)
                    end if
                  end associate
                end do
              end associate
              score = score * (deriv % flux_deriv &
                   + cum_dsig / material_xs % total)
            else if (materials(p % material) % id == deriv % diff_material &
                 .and. material_xs % total > ZERO) then
              dsigT = ZERO
              associate (nuc => nuclides(i_nuclide))
                if (nuc % mp_present .and. &
                     p % last_E >= nuc % multipole % start_E/1.0e6_8 .and. &
                     p % last_E <= nuc % multipole % end_E/1.0e6_8) then
                  call multipole_deriv_eval(nuc % multipole, p % last_E, &
                       p % sqrtkT, dsigT, dsigA, dsigF)
                end if
              end associate
              score = score * (deriv % flux_deriv &
                   + dsigT * atom_density / material_xs % total)
            else
              score = score * deriv % flux_deriv
            end if

          case (SCORE_ABSORPTION)
            if (i_nuclide == -1 .and. &
                 materials(p % material) % id == deriv % diff_material .and. &
                 material_xs % absorption > ZERO) then
              cum_dsig = ZERO
              associate(mat => materials(p % material))
                do l = 1, mat % n_nuclides
                  associate (nuc => nuclides(mat % nuclide(l)))
                    if (nuc % mp_present .and. &
                         p % last_E >= nuc % multipole % start_E/1.0e6_8 .and. &
                         p % last_E <= nuc % multipole % end_E/1.0e6_8 .and. &
                         micro_xs(mat % nuclide(l)) % absorption > ZERO) then
                      call multipole_deriv_eval(nuc % multipole, p % last_E, &
                           p % sqrtkT, dsigT, dsigA, dsigF)
                      cum_dsig = cum_dsig + dsigA * mat % atom_density(l)
                    end if
                  end associate
                end do
              end associate
              score = score * (deriv % flux_deriv &
                   + cum_dsig / material_xs % absorption)
            else if (materials(p % material) % id == deriv % diff_material &
                 .and. material_xs % absorption > ZERO) then
              dsigA = ZERO
              associate (nuc => nuclides(i_nuclide))
                if (nuc % mp_present .and. &
                     p % last_E >= nuc % multipole % start_E/1.0e6_8 .and. &
                     p % last_E <= nuc % multipole % end_E/1.0e6_8) then
                  call multipole_deriv_eval(nuc % multipole, p % last_E, &
                       p % sqrtkT, dsigT, dsigA, dsigF)
                end if
              end associate
              score = score * (deriv % flux_deriv &
                   + dsigA * atom_density / material_xs % absorption)
            else
              score = score * deriv % flux_deriv
            end if

          case (SCORE_FISSION)
            if (i_nuclide == -1 .and. &
                 materials(p % material) % id == deriv % diff_material .and. &
                 material_xs % fission > ZERO) then
              cum_dsig = ZERO
              associate(mat => materials(p % material))
                do l = 1, mat % n_nuclides
                  associate (nuc => nuclides(mat % nuclide(l)))
                    if (nuc % mp_present .and. &
                         p % last_E >= nuc % multipole % start_E/1.0e6_8 .and. &
                         p % last_E <= nuc % multipole % end_E/1.0e6_8 .and. &
                         micro_xs(mat % nuclide(l)) % fission > ZERO) then
                      call multipole_deriv_eval(nuc % multipole, p % last_E, &
                           p % sqrtkT, dsigT, dsigA, dsigF)
                      cum_dsig = cum_dsig + dsigF * mat % atom_density(l)
                    end if
                  end associate
                end do
              end associate
              score = score * (deriv % flux_deriv &
                   + cum_dsig / material_xs % fission)
            else if (materials(p % material) % id == deriv % diff_material &
                 .and. material_xs % fission > ZERO) then
              dsigF = ZERO
              associate (nuc => nuclides(i_nuclide))
                if (nuc % mp_present .and. &
                     p % last_E >= nuc % multipole % start_E/1.0e6_8 .and. &
                     p % last_E <= nuc % multipole % end_E/1.0e6_8) then
                  call multipole_deriv_eval(nuc % multipole, p % last_E, &
                       p % sqrtkT, dsigT, dsigA, dsigF)
                end if
              end associate
              score = score * (deriv % flux_deriv &
                   + dsigF * atom_density / material_xs % fission)
            else
              score = score * deriv % flux_deriv
            end if

          case (SCORE_NU_FISSION)
            if (i_nuclide == -1 .and. &
                 materials(p % material) % id == deriv % diff_material .and. &
                 material_xs % nu_fission > ZERO) then
              cum_dsig = ZERO
              associate(mat => materials(p % material))
                do l = 1, mat % n_nuclides
                  associate (nuc => nuclides(mat % nuclide(l)))
                    if (nuc % mp_present .and. &
                         p % last_E >= nuc % multipole % start_E/1.0e6_8 .and. &
                         p % last_E <= nuc % multipole % end_E/1.0e6_8 .and. &
                         micro_xs(mat % nuclide(l)) % nu_fission > ZERO) then
                      call multipole_deriv_eval(nuc % multipole, p % last_E, &
                           p % sqrtkT, dsigT, dsigA, dsigF)
                      cum_dsig = cum_dsig + dsigF * mat % atom_density(l) &
                           * micro_xs(mat % nuclide(l)) % nu_fission &
                           / micro_xs(mat % nuclide(l)) % fission
                    end if
                  end associate
                end do
              end associate
              score = score * (deriv % flux_deriv &
                   + cum_dsig / material_xs % nu_fission)
            else if (materials(p % material) % id == deriv % diff_material &
                 .and. material_xs % nu_fission > ZERO) then
              dsigF = ZERO
              associate (nuc => nuclides(i_nuclide))
                if (nuc % mp_present .and. &
                     p % last_E >= nuc % multipole % start_E/1.0e6_8 .and. &
                     p % last_E <= nuc % multipole % end_E/1.0e6_8) then
                  call multipole_deriv_eval(nuc % multipole, p % last_E, &
                       p % sqrtkT, dsigT, dsigA, dsigF)
                end if
              end associate
              score = score * (deriv % flux_deriv &
                   + dsigF * atom_density / material_xs % nu_fission &
                   * micro_xs(i_nuclide) % nu_fission &
                   / micro_xs(i_nuclide) % fission)
            else
              score = score * deriv % flux_deriv
            end if

          case default
            call fatal_error('Tally derivative not defined for a score on &
                 &tally ' // trim(to_str(t % id)))
          end select

        case default
            call fatal_error("Differential tallies are only implemented for &
                 &analog and collision estimators.")
        end select
=======
>>>>>>> 88165bfd
      end select
    end associate
  end subroutine apply_derivative_to_score

!===============================================================================
! SCORE_TRACK_DERIVATIVE Adjust flux derivatives on differential tallies to
! account for a neutron travelling through a perturbed material.
!===============================================================================

  subroutine score_track_derivative(p, distance)
    type(particle), intent(in) :: p
    real(8),        intent(in) :: distance ! Neutron flight distance

<<<<<<< HEAD
    integer :: i, l
    real(8) :: dsigT, dsigA, dsigF
=======
    integer :: i
>>>>>>> 88165bfd

    ! A void material cannot be perturbed so it will not affect flux derivatives
    if (p % material == MATERIAL_VOID) return

    do i = 1, size(tally_derivs)
      associate(deriv => tally_derivs(i))
        select case (deriv % variable)

        case (DIFF_DENSITY)
          associate (mat => materials(p % material))
            if (mat % id == deriv % diff_material) then
              ! phi = e^(-Sigma_tot * dist)
              ! (1 / phi) * (d_phi / d_rho) = - (d_Sigma_tot / d_rho) * dist
              ! (1 / phi) * (d_phi / d_rho) = - Sigma_tot / rho * dist
              deriv % flux_deriv = deriv % flux_deriv &
                   - distance * material_xs % total / mat % density_gpcc
            end if
          end associate

        case (DIFF_NUCLIDE_DENSITY)
          associate (mat => materials(p % material))
            if (mat % id == deriv % diff_material) then
              ! phi = e^(-Sigma_tot * dist)
              ! (1 / phi) * (d_phi / d_N) = - (d_Sigma_tot / d_N) * dist
              ! (1 / phi) * (d_phi / d_N) = - sigma_tot * dist
              deriv % flux_deriv = deriv % flux_deriv &
                   - distance * micro_xs(deriv % diff_nuclide) % total
            end if
          end associate
<<<<<<< HEAD

        case (DIFF_TEMPERATURE)
          associate (mat => materials(p % material))
            if (mat % id == deriv % diff_material) then
              do l=1, mat % n_nuclides
                associate (nuc => nuclides(mat % nuclide(l)))
                  if (nuc % mp_present .and. &
                       p % E >= nuc % multipole % start_E/1.0e6_8 .and. &
                       p % E <= nuc % multipole % end_E/1.0e6_8) then
                    call multipole_deriv_eval(nuc % multipole, p % E, &
                         p % sqrtkT, dsigT, dsigA, dsigF)
                    deriv % flux_deriv = deriv % flux_deriv &
                         - distance * dsigT * mat % atom_density(l)
                  end if
                end associate
              end do
            end if
          end associate
=======
>>>>>>> 88165bfd
        end select
      end associate
    end do
  end subroutine score_track_derivative

!===============================================================================
! SCORE_COLLISION_DERIVATIVE Adjust flux derivatives on differential tallies to
! account for a neutron colliding in the perturbed material.
!===============================================================================

  subroutine score_collision_derivative(p)
    type(particle), intent(in) :: p

<<<<<<< HEAD
    integer :: i, j, l
    real(8) :: dsigT, dsigA, dsigF
=======
    integer :: i, j
>>>>>>> 88165bfd

    ! A void material cannot be perturbed so it will not affect flux derivatives
    if (p % material == MATERIAL_VOID) return

    do i = 1, size(tally_derivs)
      associate(deriv => tally_derivs(i))
        select case (deriv % variable)

        case (DIFF_DENSITY)
          associate (mat => materials(p % material))
            if (mat % id == deriv % diff_material) then
              ! phi = Sigma_MT
              ! (1 / phi) * (d_phi / d_rho) = (d_Sigma_MT / d_rho) / Sigma_MT
              ! (1 / phi) * (d_phi / d_rho) = 1 / rho
              deriv % flux_deriv = deriv % flux_deriv &
                   + ONE / mat % density_gpcc
            end if
          end associate

        case (DIFF_NUCLIDE_DENSITY)
          associate (mat => materials(p % material))
            if (mat % id == deriv % diff_material &
                 .and. p % event_nuclide == deriv % diff_nuclide) then
              ! Find the index in this material for the diff_nuclide.
              do j = 1, mat % n_nuclides
                if (mat % nuclide(j) == deriv % diff_nuclide) exit
              end do
              ! Make sure we found the nuclide.
              if (mat % nuclide(j) /= deriv % diff_nuclide) then
                call fatal_error("Couldn't find the right nuclide.")
              end if
              ! phi = Sigma_MT
              ! (1 / phi) * (d_phi / d_N) = (d_Sigma_MT / d_N) / Sigma_MT
              ! (1 / phi) * (d_phi / d_N) = sigma_MT / Sigma_MT
              ! (1 / phi) * (d_phi / d_N) = 1 / N
              deriv % flux_deriv = deriv % flux_deriv &
                   + ONE / mat % atom_density(j)
            end if
          end associate
<<<<<<< HEAD

        case (DIFF_TEMPERATURE)
          associate (mat => materials(p % material))
            if (mat % id == deriv % diff_material) then
              do l=1, mat % n_nuclides
                associate (nuc => nuclides(mat % nuclide(l)))
                  if (mat % nuclide(l) == p % event_nuclide .and. &
                       nuc % mp_present .and. &
                       p % last_E >= nuc % multipole % start_E/1.0e6_8 .and. &
                       p % last_E <= nuc % multipole % end_E/1.0e6_8) then
                    ! phi = Sigma_MT
                    ! (1 / phi) * (d_phi / d_T) = (d_Sigma_MT / d_T) / Sigma_MT
                    ! (1 / phi) * (d_phi / d_T) = (d_sigma_MT / d_T) / sigma_MT
                    call multipole_deriv_eval(nuc % multipole, p % last_E, &
                         p % sqrtkT, dsigT, dsigA, dsigF)
                    select case(p % event)
                    case (EVENT_SCATTER)
                      deriv % flux_deriv = deriv % flux_deriv + (dsigT - dsigA)&
                           / (micro_xs(mat % nuclide(l)) % total &
                           - micro_xs(mat % nuclide(l)) % absorption)
                    case (EVENT_ABSORB)
                      deriv % flux_deriv = deriv % flux_deriv &
                           + dsigA / micro_xs(mat % nuclide(l)) % absorption
                    end select
                  end if
                end associate
              end do
            end if
          end associate
=======
>>>>>>> 88165bfd
        end select
      end associate
    end do
  end subroutine score_collision_derivative

!===============================================================================
! ZERO_FLUX_DERIVS Set the flux derivatives on differential tallies to zero.
!===============================================================================

  subroutine zero_flux_derivs()
    integer :: i
    do i = 1, size(tally_derivs)
      tally_derivs(i) % flux_deriv = ZERO
    end do
  end subroutine zero_flux_derivs

!===============================================================================
! GET_NEXT_BIN determines the next scoring bin for a particular filter variable
!===============================================================================

  function get_next_bin(filter_type, filter_value, i_tally) result(bin)

    integer, intent(in) :: filter_type  ! e.g. FILTER_MATERIAL
    integer, intent(in) :: filter_value ! value of filter, e.g. material 3
    integer, intent(in) :: i_tally      ! index of tally
    integer             :: bin          ! index of filter

    integer :: i_tally_check
    integer :: n

    ! If there are no scoring bins for this item, then return immediately
    if (.not. allocated(tally_maps(filter_type) % items(filter_value) % elements)) then
      bin = NO_BIN_FOUND
      return
    end if

    ! Check how many elements there are for this item
    n = size(tally_maps(filter_type) % items(filter_value) % elements)

    do
      ! Increment position in elements
      position(filter_type) = position(filter_type) + 1

      ! If we've reached the end of the array, there is no more bin to score to
      if (position(filter_type) > n) then
        position(filter_type) = 0
        bin = NO_BIN_FOUND
        return
      end if

      i_tally_check = tally_maps(filter_type) % items(filter_value) % &
           elements(position(filter_type)) % index_tally

      if (i_tally_check > i_tally) then
        ! Since the index being checked against is greater than the index we
        ! need (and the tally indices were added to elements sequentially), we
        ! know that no more bins will be scoring bins for this tally
        position(filter_type) = 0
        bin = NO_BIN_FOUND
        return
      elseif (i_tally_check == i_tally) then
        ! Found a match
        bin = tally_maps(filter_type) % items(filter_value) % &
             elements(position(filter_type)) % index_bin
        return
      end if

    end do

  end function get_next_bin

!===============================================================================
! SYNCHRONIZE_TALLIES accumulates the sum of the contributions from each history
! within the batch to a new random variable
!===============================================================================

  subroutine synchronize_tallies()

    integer :: i
    real(8) :: k_col ! Copy of batch collision estimate of keff
    real(8) :: k_abs ! Copy of batch absorption estimate of keff
    real(8) :: k_tra ! Copy of batch tracklength estimate of keff

#ifdef MPI
    ! Combine tally results onto master process
    if (reduce_tallies) call reduce_tally_results()
#endif

    ! Increase number of realizations (only used for global tallies)
    if (reduce_tallies) then
      n_realizations = n_realizations + 1
    else
      n_realizations = n_realizations + n_procs
    end if

    ! Accumulate on master only unless run is not reduced then do it on all
    if (master .or. (.not. reduce_tallies)) then
      ! Accumulate results for each tally
      do i = 1, active_tallies % size()
        call accumulate_tally(tallies(active_tallies % get_item(i)))
      end do

      if (run_mode == MODE_EIGENVALUE) then
        if (active_batches) then
          ! Accumulate products of different estimators of k
          k_col = global_tallies(K_COLLISION) % value / total_weight
          k_abs = global_tallies(K_ABSORPTION) % value / total_weight
          k_tra = global_tallies(K_TRACKLENGTH) % value / total_weight
          k_col_abs = k_col_abs + k_col * k_abs
          k_col_tra = k_col_tra + k_col * k_tra
          k_abs_tra = k_abs_tra + k_abs * k_tra
        end if
      end if

      ! Accumulate results for global tallies
      call accumulate_result(global_tallies)
    end if

  end subroutine synchronize_tallies

!===============================================================================
! REDUCE_TALLY_RESULTS collects all the results from tallies onto one processor
!===============================================================================

#ifdef MPI
  subroutine reduce_tally_results()

    integer :: i
    integer :: n      ! number of filter bins
    integer :: m      ! number of score bins
    integer :: n_bins ! total number of bins
    real(8), allocatable :: tally_temp(:,:) ! contiguous array of results
    real(8) :: global_temp(N_GLOBAL_TALLIES)
    real(8) :: dummy  ! temporary receive buffer for non-root reduces
    type(TallyObject), pointer :: t

    do i = 1, active_tallies % size()
      t => tallies(active_tallies % get_item(i))

      m = t % total_score_bins
      n = t % total_filter_bins
      n_bins = m*n

      allocate(tally_temp(m,n))

      tally_temp = t % results(:,:) % value

      if (master) then
        ! The MPI_IN_PLACE specifier allows the master to copy values into
        ! a receive buffer without having a temporary variable
        call MPI_REDUCE(MPI_IN_PLACE, tally_temp, n_bins, MPI_REAL8, &
             MPI_SUM, 0, MPI_COMM_WORLD, mpi_err)

        ! Transfer values to value on master
        t % results(:,:) % value = tally_temp
      else
        ! Receive buffer not significant at other processors
        call MPI_REDUCE(tally_temp, dummy, n_bins, MPI_REAL8, &
             MPI_SUM, 0, MPI_COMM_WORLD, mpi_err)

        ! Reset value on other processors
        t % results(:,:) % value = 0
      end if

      deallocate(tally_temp)
    end do

    ! Copy global tallies into array to be reduced
    global_temp = global_tallies(:) % value

    if (master) then
      call MPI_REDUCE(MPI_IN_PLACE, global_temp, N_GLOBAL_TALLIES, &
           MPI_REAL8, MPI_SUM, 0, MPI_COMM_WORLD, mpi_err)

      ! Transfer values back to global_tallies on master
      global_tallies(:) % value = global_temp
    else
      ! Receive buffer not significant at other processors
      call MPI_REDUCE(global_temp, dummy, N_GLOBAL_TALLIES, &
           MPI_REAL8, MPI_SUM, 0, MPI_COMM_WORLD, mpi_err)

      ! Reset value on other processors
      global_tallies(:) % value = ZERO
    end if

    ! We also need to determine the total starting weight of particles from the
    ! last realization
    if (master) then
      call MPI_REDUCE(MPI_IN_PLACE, total_weight, 1, MPI_REAL8, MPI_SUM, &
           0, MPI_COMM_WORLD, mpi_err)
    else
      ! Receive buffer not significant at other processors
      call MPI_REDUCE(total_weight, dummy, 1, MPI_REAL8, MPI_SUM, &
           0, MPI_COMM_WORLD, mpi_err)
    end if

  end subroutine reduce_tally_results
#endif

!===============================================================================
! ACCUMULATE_TALLY
!===============================================================================

  subroutine accumulate_tally(t)

    type(TallyObject), intent(inout) :: t

    ! Increment number of realizations
    if (reduce_tallies) then
      t % n_realizations = t % n_realizations + 1
    else
      t % n_realizations = t % n_realizations + n_procs
    end if

    ! Accumulate each TallyResult
    call accumulate_result(t % results)

  end subroutine accumulate_tally

!===============================================================================
! TALLY_STATISTICS computes the mean and standard deviation of the mean of each
! tally and stores them in the val and val_sq attributes of the TallyResults
! respectively
!===============================================================================

  subroutine tally_statistics()

    integer :: i    ! index in tallies array
    type(TallyObject), pointer :: t

    ! Calculate statistics for user-defined tallies
    do i = 1, n_tallies
      t => tallies(i)

      call statistics_result(t % results, t % n_realizations)
    end do

    ! Calculate statistics for global tallies
    call statistics_result(global_tallies, n_realizations)

  end subroutine tally_statistics

!===============================================================================
! ACCUMULATE_RESULT accumulates results from many histories (or many generations)
! into a single realization of a random variable.
!===============================================================================

  elemental subroutine accumulate_result(this)

    type(TallyResult), intent(inout) :: this

    real(8) :: val

    ! Add the sum and square of the sum of contributions from a tally result to
    ! the variables sum and sum_sq. This will later allow us to calculate a
    ! variance on the tallies.

    val = this % value/total_weight
    this % sum    = this % sum    + val
    this % sum_sq = this % sum_sq + val*val

    ! Reset the single batch estimate
    this % value = ZERO

  end subroutine accumulate_result

!===============================================================================
! STATISTICS_RESULT determines the sample mean and the standard deviation of the
! mean for a TallyResult.
!===============================================================================

  elemental subroutine statistics_result(this, n)

    type(TallyResult), intent(inout) :: this
    integer,           intent(in)    :: n

    ! Calculate sample mean and standard deviation of the mean -- note that we
    ! have used Bessel's correction so that the estimator of the variance of the
    ! sample mean is unbiased.

    this % sum    = this % sum/n
    this % sum_sq = sqrt((this % sum_sq/n - this % sum * &
         this % sum) / (n - 1))

  end subroutine statistics_result

!===============================================================================
! RESET_RESULT zeroes out the value and accumulated sum and sum-squared for a
! single TallyResult.
!===============================================================================

  elemental subroutine reset_result(this)

    type(TallyResult), intent(inout) :: this

    this % value    = ZERO
    this % sum      = ZERO
    this % sum_sq   = ZERO

  end subroutine reset_result

!===============================================================================
! SETUP_ACTIVE_USERTALLIES
!===============================================================================

  subroutine setup_active_usertallies()

    integer :: i ! loop counter

    do i = 1, n_user_tallies
      ! Add tally to active tallies
      call active_tallies % add(i_user_tallies + i)

      ! Check what type of tally this is and add it to the appropriate list
      if (user_tallies(i) % type == TALLY_VOLUME) then
        if (user_tallies(i) % estimator == ESTIMATOR_ANALOG) then
          call active_analog_tallies % add(i_user_tallies + i)
        elseif (user_tallies(i) % estimator == ESTIMATOR_TRACKLENGTH) then
          call active_tracklength_tallies % add(i_user_tallies + i)
        elseif (user_tallies(i) % estimator == ESTIMATOR_COLLISION) then
          call active_collision_tallies % add(i_user_tallies + i)
        end if
      elseif (user_tallies(i) % type == TALLY_SURFACE_CURRENT) then
        call active_current_tallies % add(i_user_tallies + i)
      end if
    end do

  end subroutine setup_active_usertallies

!===============================================================================
! SETUP_ACTIVE_CMFDTALLIES
!===============================================================================

  subroutine setup_active_cmfdtallies()

    integer :: i ! loop counter

    ! check to see if any of the active tally lists has been allocated
    if (active_tallies % size() > 0) then
      call fatal_error("Active tallies should not exist before CMFD tallies!")
    else if (active_analog_tallies % size() > 0) then
      call fatal_error('Active analog tallies should not exist before CMFD &
           &tallies!')
    else if (active_tracklength_tallies % size() > 0) then
      call fatal_error("Active tracklength tallies should not exist before &
           &CMFD tallies!")
    else if (active_current_tallies % size() > 0) then
      call fatal_error("Active current tallies should not exist before CMFD &
           &tallies!")
    end if

    do i = 1, n_cmfd_tallies
      ! Add CMFD tally to active tallies
      call active_tallies % add(i_cmfd_tallies + i)

      ! Check what type of tally this is and add it to the appropriate list
      if (cmfd_tallies(i) % type == TALLY_VOLUME) then
        if (cmfd_tallies(i) % estimator == ESTIMATOR_ANALOG) then
          call active_analog_tallies % add(i_cmfd_tallies + i)
        elseif (cmfd_tallies(i) % estimator == ESTIMATOR_TRACKLENGTH) then
          call active_tracklength_tallies % add(i_cmfd_tallies + i)
        end if
      elseif (cmfd_tallies(i) % type == TALLY_SURFACE_CURRENT) then
        call active_current_tallies % add(i_cmfd_tallies + i)
      end if
    end do

  end subroutine setup_active_cmfdtallies

end module tally<|MERGE_RESOLUTION|>--- conflicted
+++ resolved
@@ -3037,10 +3037,7 @@
 
     integer :: l                    ! loop index for nuclides in material
     logical :: scoring_diff_nuclide
-<<<<<<< HEAD
     real(8) :: dsigT, dsigA, dsigF, cum_dsig
-=======
->>>>>>> 88165bfd
 
     associate(deriv => tally_derivs(t % deriv))
       select case (deriv % variable)
@@ -3072,8 +3069,6 @@
               score = score * deriv % flux_deriv
             end if
 
-<<<<<<< HEAD
-=======
           case (SCORE_SCATTER)
             if (materials(p % material) % id == deriv % diff_material &
                  .and. material_xs % total - material_xs % absorption /= ZERO) &
@@ -3084,7 +3079,6 @@
               score = score * deriv % flux_deriv
             end if
 
->>>>>>> 88165bfd
           case (SCORE_ABSORPTION)
             if (materials(p % material) % id == deriv % diff_material &
                  .and. material_xs % absorption /= ZERO) then
@@ -3163,8 +3157,6 @@
               score = score * deriv % flux_deriv
             end if
 
-<<<<<<< HEAD
-=======
           case (SCORE_SCATTER)
             if (i_nuclide == -1 .and. &
                  materials(p % material) % id == deriv % diff_material .and. &
@@ -3181,7 +3173,6 @@
               score = score * deriv % flux_deriv
             end if
 
->>>>>>> 88165bfd
           case (SCORE_ABSORPTION)
             if (i_nuclide == -1 .and. &
                  materials(p % material) % id == deriv % diff_material .and. &
@@ -3233,7 +3224,6 @@
             call fatal_error("Differential tallies are only implemented for &
                  &analog and collision estimators.")
         end select
-<<<<<<< HEAD
 
       case (DIFF_TEMPERATURE)
         select case (t % estimator)
@@ -3516,8 +3506,6 @@
             call fatal_error("Differential tallies are only implemented for &
                  &analog and collision estimators.")
         end select
-=======
->>>>>>> 88165bfd
       end select
     end associate
   end subroutine apply_derivative_to_score
@@ -3531,12 +3519,8 @@
     type(particle), intent(in) :: p
     real(8),        intent(in) :: distance ! Neutron flight distance
 
-<<<<<<< HEAD
     integer :: i, l
     real(8) :: dsigT, dsigA, dsigF
-=======
-    integer :: i
->>>>>>> 88165bfd
 
     ! A void material cannot be perturbed so it will not affect flux derivatives
     if (p % material == MATERIAL_VOID) return
@@ -3566,7 +3550,6 @@
                    - distance * micro_xs(deriv % diff_nuclide) % total
             end if
           end associate
-<<<<<<< HEAD
 
         case (DIFF_TEMPERATURE)
           associate (mat => materials(p % material))
@@ -3585,8 +3568,6 @@
               end do
             end if
           end associate
-=======
->>>>>>> 88165bfd
         end select
       end associate
     end do
@@ -3600,12 +3581,8 @@
   subroutine score_collision_derivative(p)
     type(particle), intent(in) :: p
 
-<<<<<<< HEAD
     integer :: i, j, l
     real(8) :: dsigT, dsigA, dsigF
-=======
-    integer :: i, j
->>>>>>> 88165bfd
 
     ! A void material cannot be perturbed so it will not affect flux derivatives
     if (p % material == MATERIAL_VOID) return
@@ -3645,7 +3622,6 @@
                    + ONE / mat % atom_density(j)
             end if
           end associate
-<<<<<<< HEAD
 
         case (DIFF_TEMPERATURE)
           associate (mat => materials(p % material))
@@ -3675,8 +3651,6 @@
               end do
             end if
           end associate
-=======
->>>>>>> 88165bfd
         end select
       end associate
     end do
